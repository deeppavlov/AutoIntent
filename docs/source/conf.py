--- conflicted
+++ resolved
@@ -10,18 +10,12 @@
 import sys
 from pathlib import Path
 
-from docs.source.docs_utils.tutorials import generate_tutorial_links_for_notebook_creation
-
 conf_dir = os.path.dirname(os.path.abspath(__file__))  # noqa: PTH100, PTH120
 
 sys.path.insert(0, conf_dir)
 
-<<<<<<< HEAD
 from docs_utils.skip_members import skip_member  # noqa: E402
 from docs_utils.tutorials import generate_tutorial_links_for_notebook_creation  # noqa: E402
-=======
-from docs_utils.apiref import regenerate_apiref  # noqa: E402
->>>>>>> 1cb47602
 
 project = "AutoIntent"
 copyright = "2024, DeepPavlov"
@@ -38,9 +32,7 @@
     "sphinx.ext.doctest",
     "sphinx.ext.intersphinx",
     "sphinx.ext.todo",
-<<<<<<< HEAD
     "autoapi.extension",
-=======
     "sphinx.ext.coverage",
     "sphinx.ext.viewcode",
     "sphinx.ext.mathjax",
@@ -51,7 +43,6 @@
     "sphinx_autodoc_typehints",
     "sphinx_copybutton",
     "nbsphinx",
->>>>>>> 1cb47602
 ]
 
 templates_path = ["_templates"]
