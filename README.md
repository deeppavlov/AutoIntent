--- conflicted
+++ resolved
@@ -31,9 +31,8 @@
 В текущей alpha-версии оптимизацию можно запустить командой `autointent`:
 Примеры использования:
 ```bash
-<<<<<<< HEAD
 autointent data.train_path=default-multiclass
-autointent data.train_path=default-multilabel
+autointent data.train_path=default-multilabel hydra.job_logging.root.level=INFO
 autointent data.train_path=data/intent_records/ac_robotic_new.json \
     data.force_multilabel=true \
     logs.dirpath=experiments/multiclass_as_multilabel/ \
@@ -47,22 +46,6 @@
 autointent data.train_path=default-multiclass \
            data.test_path=data/intent_records/banking77_test.json \
            seed=42
-=======
-autointent dataset_path=default-multiclass
-autointent dataset_path=default-multilabel hydra.job_logging.root.level=INFO
-autointent dataset_path=data/intent_records/ac_robotic_new.json \
-    force_multilabel=true \
-    logs_dir=experiments/multiclass_as_multilabel/ \
-    run_name=robotics_new_testing \
-    regex_sampling=10 \
-    multilabel_generation_config="[0, 4000, 1000]"
-autointent dataset_path=data/intent_records/ac_robotic_new.json \
-           test_path=data/intent_records/ac_robotic_val.json \
-           force_multilabel=true \
-           regex_sampling=20
-autointent dataset_path=default-multiclass \
-           test_path=data/intent_records/banking77_test.json
->>>>>>> c78373a9
 ```
 
 Все опции (по группам):
@@ -112,15 +95,12 @@
                    expressions. This option extends sample utterances
                    within multiclass intent records.
 
-<<<<<<< HEAD
-=======
 seed               Affects the data partitioning
 
 hydra.job_logging.root.level
                    String from {DEBUG,INFO,WARNING,ERROR,CRITICAL}.
                    Omit to use ERROR by default.
 
->>>>>>> c78373a9
 multilabel_generation_config 
                    Config string like "[20, 40, 20, 10]" means 20 one-
                    label examples, 40 two-label examples, 20 three-label
