.DEFAULT_GOAL := all
poetry = poetry run

.PHONY: install
install:
	poetry install --with dev,test,lint,typing,docs

.PHONY: test
test:
	$(poetry) pytest tests --cov

.PHONY: test-html
test-html:
	$(poetry) pytest --cov --cov-report html

.PHONY: typing
typing:
	$(poetry) mypy autointent

.PHONY: lint
lint:
	$(poetry) ruff format
	$(poetry) ruff check --fix

.PHONY: sync
sync:
	poetry install --sync --with dev,test,lint,typing,docs

.PHONY: docs
docs:
<<<<<<< HEAD
	$(poetry) python -m sphinx build docs/source docs/build/html
=======
	$(poetry) sphinx-apidoc -e -E -f --remove-old -o docs/source/apiref autointent
	$(poetry) python -m sphinx build -b doctest docs/source docs/build/html
>>>>>>> 1cb47602

.PHONY: serve-docs
serve-docs: docs
	$(poetry) python -m http.server -d docs/build/html 8333

.PHONY: all
all: lint<|MERGE_RESOLUTION|>--- conflicted
+++ resolved
@@ -28,12 +28,7 @@
 
 .PHONY: docs
 docs:
-<<<<<<< HEAD
-	$(poetry) python -m sphinx build docs/source docs/build/html
-=======
-	$(poetry) sphinx-apidoc -e -E -f --remove-old -o docs/source/apiref autointent
 	$(poetry) python -m sphinx build -b doctest docs/source docs/build/html
->>>>>>> 1cb47602
 
 .PHONY: serve-docs
 serve-docs: docs
