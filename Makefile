--- conflicted
+++ resolved
@@ -22,18 +22,10 @@
 	$(poetry) ruff format
 	$(poetry) ruff check --fix
 
-<<<<<<< HEAD
-.PHONY: docs
-docs:
+.PHONY: docs-html
+docs-html:
 	cd docs && make html
 
-.PHONY: serve-docs
-serve-docs:
-	cd docs/_build/html && $(poetry) python -m http.server
-
-.PHONY: all
-all: lint
-=======
 .PHONY: sync
 sync:
 	poetry install --sync --with dev,test,lint,typing,docs
@@ -46,4 +38,6 @@
 .PHONY: serve-docs
 serve-docs: docs
 	$(poetry) python -m http.server -d docs/build/html 8333
->>>>>>> 9e778a0b
+
+.PHONY: all
+all: lint