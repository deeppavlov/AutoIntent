# Byte-compiled / optimized / DLL files
__pycache__/
*.py[cod]
*$py.class

# C extensions
*.so

# Distribution / packaging
.Python
build/
develop-eggs/
dist/
downloads/
eggs/
.eggs/
lib/
lib64/
parts/
sdist/
var/
wheels/
share/python-wheels/
*.egg-info/
.installed.cfg
*.egg
MANIFEST

# PyInstaller
#  Usually these files are written by a python script from a template
#  before PyInstaller builds the exe, so as to inject date/other infos into it.
*.manifest
*.spec

# Installer logs
pip-log.txt
pip-delete-this-directory.txt

# Unit test / coverage reports
htmlcov/
.tox/
.nox/
.coverage
.coverage.*
.cache
nosetests.xml
coverage.xml
*.cover
*.py,cover
.hypothesis/
.pytest_cache/
cover/

# Translations
*.mo
*.pot

# Django stuff:
*.log
local_settings.py
db.sqlite3
db.sqlite3-journal

# Flask stuff:
instance/
.webassets-cache

# Scrapy stuff:
.scrapy

# Sphinx documentation
docs/_build/

# PyBuilder
.pybuilder/
target/

# Jupyter Notebook
.ipynb_checkpoints

# IPython
profile_default/
ipython_config.py

# pyenv
#   For a library or package, you might want to ignore these files since the code is
#   intended to run in multiple environments; otherwise, check them in:
# .python-version

# pipenv
#   According to pypa/pipenv#598, it is recommended to include Pipfile.lock in version control.
#   However, in case of collaboration, if having platform-specific dependencies or dependencies
#   having no cross-platform support, pipenv may install dependencies that don't work, or not
#   install all needed dependencies.
#Pipfile.lock

# poetry
#   Similar to Pipfile.lock, it is generally recommended to include poetry.lock in version control.
#   This is especially recommended for binary packages to ensure reproducibility, and is more
#   commonly ignored for libraries.
#   https://python-poetry.org/docs/basic-usage/#commit-your-poetrylock-file-to-version-control
#poetry.lock

# pdm
#   Similar to Pipfile.lock, it is generally recommended to include pdm.lock in version control.
#pdm.lock
#   pdm stores project-wide configurations in .pdm.toml, but it is recommended to not include it
#   in version control.
#   https://pdm.fming.dev/latest/usage/project/#working-with-version-control
.pdm.toml
.pdm-python
.pdm-build/

# PEP 582; used by e.g. github.com/David-OConnor/pyflow and github.com/pdm-project/pdm
__pypackages__/

# Celery stuff
celerybeat-schedule
celerybeat.pid

# SageMath parsed files
*.sage.py

# Environments
.env
.venv
env/
venv/
ENV/
env.bak/
venv.bak/

# Spyder project settings
.spyderproject
.spyproject

# Rope project settings
.ropeproject

# mkdocs documentation
/site

# mypy
.mypy_cache/
.dmypy.json
dmypy.json

# Pyre type checker
.pyre/

# pytype static type analyzer
.pytype/

# Cython debug symbols
cython_debug/

# PyCharm
#  JetBrains specific template is maintained in a separate JetBrains.gitignore that can
#  be found at https://github.com/github/gitignore/blob/main/Global/JetBrains.gitignore
#  and can be added to the global gitignore or merged into this file.  For a more nuclear
#  option (not recommended) you can uncomment the following to ignore the entire idea folder.
#.idea/

# Chroma
*.bin
*.sqlite3

data/chroma
data/RuBanking77
data/RuClinc150
data/RuSnips
eurlex.json
poetry.lock

<<<<<<< HEAD
tests/*logs
=======
tests_logs
>>>>>>> 6ebe3b3a
<|MERGE_RESOLUTION|>--- conflicted
+++ resolved
@@ -172,8 +172,4 @@
 eurlex.json
 poetry.lock
 
-<<<<<<< HEAD
-tests/*logs
-=======
-tests_logs
->>>>>>> 6ebe3b3a
+tests_logs