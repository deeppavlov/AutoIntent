--- conflicted
+++ resolved
@@ -22,8 +22,6 @@
     force_multilabel: bool = False
     embedder_batch_size: int = 1
     embedder_max_length: int | None = None
-<<<<<<< HEAD
-=======
 
     defaults: list[Any] = field(
         default_factory=lambda: ["_self_", {"override hydra/job_logging": "autointent_standard_job_logger"}]
@@ -48,7 +46,6 @@
     "root": {"level": "WARN", "handlers": ["console", "file"]},
     "disable_existing_loggers": "false",
 }
->>>>>>> 10bb79fd
 
 
 cs = ConfigStore.instance()
