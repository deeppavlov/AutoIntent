from dataclasses import dataclass, field
from datetime import datetime
from pathlib import Path

from hydra.core.config_store import ConfigStore
from omegaconf import MISSING

from autointent.custom_types import LogLevel
from autointent.pipeline.optimization.utils import generate_name


@dataclass
class DataConfig:
    train_path: str | Path = MISSING
    test_path: Path | None = None
    force_multilabel: bool = False


@dataclass
class TaskConfig:
    """TODO presets"""

    search_space_path: Path | None = None


@dataclass
class LoggingConfig:
    run_name: str | None = None
    dirpath: Path | None = None
    level: LogLevel = LogLevel.ERROR
    dump_dir: Path | None = None

    def __post_init__(self) -> None:
        self.define_run_name()
        self.define_dirpath()
        self.define_dump_dir()

    def define_run_name(self) -> None:
        if self.run_name is None:
            self.run_name = generate_name()
        self.run_name = f"{self.run_name}_{datetime.now().strftime('%m-%d-%Y_%H-%M-%S')}"  # noqa: DTZ005

    def define_dirpath(self) -> None:
        dirpath = Path.cwd() / "runs" if self.dirpath is None else self.dirpath
        if self.run_name is None:
            raise ValueError
        self.dirpath = dirpath / self.run_name
        self.dirpath.mkdir(parents=True)

    def define_dump_dir(self) -> None:
        if self.dump_dir is None:
            if self.dirpath is None:
                raise ValueError
            self.dump_dir = self.dirpath / "modules_dumps"


@dataclass
class VectorIndexConfig:
    db_dir: Path | None = None
    device: str = "cpu"


@dataclass
class AugmentationConfig:
    regex_sampling: int = 0
    multilabel_generation_config: str | None = None


@dataclass
class OptimizationConfig:
    seed: int = 0
<<<<<<< HEAD
    log_level: LogLevel = LogLevel.ERROR
    multilabel_generation_config: str = ""
    force_multilabel: bool = False
    embedder_batch_size: int = 1
    embedder_max_length: int | None = None
=======
    data: DataConfig = field(default_factory=DataConfig)
    task: TaskConfig = field(default_factory=TaskConfig)
    logs: LoggingConfig = field(default_factory=LoggingConfig)
    vector_index: VectorIndexConfig = field(default_factory=VectorIndexConfig)
    augmentation: AugmentationConfig = field(default_factory=AugmentationConfig)
>>>>>>> 035528e9


cs = ConfigStore.instance()
cs.store(name="optimization_config", node=OptimizationConfig)<|MERGE_RESOLUTION|>--- conflicted
+++ resolved
@@ -67,21 +67,20 @@
 
 
 @dataclass
+class EmbedderConfig:
+    batch_size: int = 1
+    max_length: int | None = None
+
+
+@dataclass
 class OptimizationConfig:
     seed: int = 0
-<<<<<<< HEAD
-    log_level: LogLevel = LogLevel.ERROR
-    multilabel_generation_config: str = ""
-    force_multilabel: bool = False
-    embedder_batch_size: int = 1
-    embedder_max_length: int | None = None
-=======
     data: DataConfig = field(default_factory=DataConfig)
     task: TaskConfig = field(default_factory=TaskConfig)
     logs: LoggingConfig = field(default_factory=LoggingConfig)
     vector_index: VectorIndexConfig = field(default_factory=VectorIndexConfig)
     augmentation: AugmentationConfig = field(default_factory=AugmentationConfig)
->>>>>>> 035528e9
+    embedder: EmbedderConfig = field(default_factory=EmbedderConfig)
 
 
 cs = ConfigStore.instance()
