--- conflicted
+++ resolved
@@ -1,16 +1,11 @@
 from collections.abc import Mapping
 from typing import ClassVar
 
-<<<<<<< HEAD
-from autointent.metrics import RETRIEVAL_METRICS_MULTICLASS, RETRIEVAL_METRICS_MULTILABEL
-=======
-from autointent.configs.modules import RETRIEVAL_MODULES_CONFIGS, ModuleConfig
 from autointent.metrics import (
     RETRIEVAL_METRICS_MULTICLASS,
     RETRIEVAL_METRICS_MULTILABEL,
     RetrievalMetricFn,
 )
->>>>>>> 87029423
 from autointent.modules import RETRIEVAL_MODULES_MULTICLASS, RETRIEVAL_MODULES_MULTILABEL, Module
 
 from .base import NodeInfo
@@ -25,9 +20,4 @@
         RETRIEVAL_MODULES_MULTICLASS | RETRIEVAL_MODULES_MULTILABEL
     )
 
-<<<<<<< HEAD
-=======
-    modules_configs: ClassVar[Mapping[str, type[ModuleConfig]]] = RETRIEVAL_MODULES_CONFIGS
-
->>>>>>> 87029423
     node_type = "retrieval"