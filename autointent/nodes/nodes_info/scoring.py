--- conflicted
+++ resolved
@@ -1,14 +1,8 @@
 from collections.abc import Mapping
 from typing import ClassVar
 
-<<<<<<< HEAD
-from autointent.metrics import SCORING_METRICS_MULTICLASS, SCORING_METRICS_MULTILABEL
-from autointent.modules import SCORING_MODULES_MULTICLASS, SCORING_MODULES_MULTILABEL, Module
-=======
-from autointent.configs.modules import SCORING_MODULES_CONFIGS, ModuleConfig
 from autointent.metrics import SCORING_METRICS_MULTICLASS, SCORING_METRICS_MULTILABEL, ScoringMetricFn
 from autointent.modules import SCORING_MODULES_MULTICLASS, SCORING_MODULES_MULTILABEL, ScoringModule
->>>>>>> 87029423
 
 from .base import NodeInfo
 
@@ -20,9 +14,4 @@
         SCORING_MODULES_MULTICLASS | SCORING_MODULES_MULTILABEL
     )
 
-<<<<<<< HEAD
-=======
-    modules_configs: ClassVar[Mapping[str, type[ModuleConfig]]] = SCORING_MODULES_CONFIGS
-
->>>>>>> 87029423
     node_type = "scoring"