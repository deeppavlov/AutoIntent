--- conflicted
+++ resolved
@@ -2,12 +2,8 @@
 import itertools as it
 import logging
 from copy import deepcopy
-<<<<<<< HEAD
 from pathlib import Path
-from typing import Any, TypeVar
-=======
-from typing import TYPE_CHECKING, Any
->>>>>>> 87029423
+from typing import Any
 
 import torch
 from hydra.utils import instantiate
@@ -15,13 +11,6 @@
 from autointent.configs.node import NodeOptimizerConfig
 from autointent.context import Context
 from autointent.nodes.nodes_info import NODES_INFO
-
-<<<<<<< HEAD
-NodeOptimizerType = TypeVar("NodeOptimizerType", bound="NodeOptimizer")
-=======
-if TYPE_CHECKING:
-    from autointent.modules import Module
->>>>>>> 87029423
 
 
 class NodeOptimizer:
