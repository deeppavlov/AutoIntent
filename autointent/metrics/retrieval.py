--- conflicted
+++ resolved
@@ -77,13 +77,8 @@
     return np.mean(classwise_values)  # type: ignore[return-value]
 
 
-<<<<<<< HEAD
-def average_precision(query_label: int, candidate_labels: npt.NDArray[np.int64], k: int | None = None) -> float:
-    r"""
-=======
 def _average_precision(query_label: int, candidate_labels: npt.NDArray[np.int64], k: int | None = None) -> float:
     """
->>>>>>> d7d3e67f
     Calculate the average precision at position k.
 
     The average precision is calculated as:
@@ -244,13 +239,8 @@
     return _macrofy(retrieval_map, query_labels, candidates_labels, k)
 
 
-<<<<<<< HEAD
-def retrieval_map_numpy(query_labels: LABELS_VALUE_TYPE, candidates_labels: CANDIDATE_TYPE, k: int) -> float:
-    r"""
-=======
 def _retrieval_map_numpy(query_labels: LABELS_VALUE_TYPE, candidates_labels: CANDIDATE_TYPE, k: int) -> float:
     """
->>>>>>> d7d3e67f
     Calculate mean average precision at position k.
 
     The mean average precision (MAP) at position :math:`k` is calculated as follows:
@@ -396,13 +386,8 @@
     return _macrofy(retrieval_hit_rate, query_labels, candidates_labels, k)
 
 
-<<<<<<< HEAD
-def retrieval_hit_rate_numpy(query_labels: LABELS_VALUE_TYPE, candidates_labels: CANDIDATE_TYPE, k: int) -> float:
-    r"""
-=======
 def _retrieval_hit_rate_numpy(query_labels: LABELS_VALUE_TYPE, candidates_labels: CANDIDATE_TYPE, k: int) -> float:
     """
->>>>>>> d7d3e67f
     Calculate the hit rate at position k.
 
     The hit rate is calculated as:
@@ -573,13 +558,8 @@
     return np.mean(precision_at_k)  # type: ignore[no-any-return]
 
 
-<<<<<<< HEAD
-def dcg(relevance_scores: npt.NDArray[Any], k: int | None = None) -> float:
-    r"""
-=======
 def _dcg(relevance_scores: npt.NDArray[Any], k: int | None = None) -> float:
     """
->>>>>>> d7d3e67f
     Calculate the Discounted Cumulative Gain (DCG) at position k.
 
     DCG is calculated as:
@@ -601,13 +581,8 @@
     return np.sum(relevance_scores / discounts)  # type: ignore[no-any-return]
 
 
-<<<<<<< HEAD
-def idcg(relevance_scores: npt.NDArray[Any], k: int | None = None) -> float:
-    r"""
-=======
 def _idcg(relevance_scores: npt.NDArray[Any], k: int | None = None) -> float:
     """
->>>>>>> d7d3e67f
     Calculate the Ideal Discounted Cumulative Gain (IDCG) at position k.
 
     IDCG is the maximum possible DCG that can be achieved if the relevance
