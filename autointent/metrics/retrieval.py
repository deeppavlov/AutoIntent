"""Retrieval metrics."""

from collections.abc import Callable
from typing import Any, Protocol

import numpy as np
import numpy.typing as npt

from ._converter import transform
from ._custom_types import CANDIDATE_TYPE, LABELS_VALUE_TYPE


class RetrievalMetricFn(Protocol):
    """Protocol for retrieval metrics."""

    def __call__(
        self,
        query_labels: LABELS_VALUE_TYPE,
        candidates_labels: CANDIDATE_TYPE,
        k: int | None = None,
    ) -> float:
        """
        Calculate retrieval metric.

        - multiclass case: labels are integer
        - multilabel case: labels are binary


        :param query_labels: For each query, this list contains its class labels
        :param candidates_labels: For each query, these lists contain class labels of items ranked by a retrieval model
         (from most to least relevant)
        :param k: Number of top items to consider for each query
        :return: Score of the retrieval metric
        """
        ...


def _macrofy(
    metric_fn: Callable[[npt.NDArray[Any], npt.NDArray[Any], int | None], float],
    query_labels: LABELS_VALUE_TYPE,
    candidates_labels: CANDIDATE_TYPE,
    k: int | None = None,
) -> float:
    """
    Extend single-label `metric_fn` to a multi-label case via macro averaging.

    :param metric_fn: Metric function
    :param query_labels: For each query, this list contains its class labels
    :param candidates_labels: For each query, these lists contain class labels of items ranked by a retrieval model
     (from most to least relevant)
    :param k: Number of top items to consider for each query
    :return: Score of the retrieval metric
    """
    query_labels_, candidates_labels_ = transform(query_labels, candidates_labels)

    n_classes = query_labels_.shape[1]
    classwise_values: list[float] = []
    for i in range(n_classes):
        binarized_query_labels = query_labels_[..., i]
        binarized_candidates_labels = candidates_labels_[..., i]
        classwise_values.append(metric_fn(binarized_query_labels, binarized_candidates_labels, k))

    return np.mean(classwise_values)  # type: ignore[return-value]


def _average_precision(query_label: int, candidate_labels: npt.NDArray[np.int64], k: int | None = None) -> float:
    """
    Calculate the average precision at position k.

    :param query_label: For each query, this list contains its class labels
    :param candidate_labels: For each query, these lists contain class labels of items ranked by a retrieval model
     (from most to least relevant)
    :param k: Number of top items to consider for each query
    :return: Score of the retrieval metric
    """
    num_relevant = 0
    sum_precision = 0.0
    for i, label in enumerate(candidate_labels[:k]):
        if label == query_label:
            num_relevant += 1
            sum_precision += num_relevant / (i + 1)
    return sum_precision / num_relevant if num_relevant > 0 else 0.0


def retrieval_map(query_labels: LABELS_VALUE_TYPE, candidates_labels: CANDIDATE_TYPE, k: int | None = None) -> float:
    """
    Calculate the mean average precision at position k.

    :param query_labels: For each query, this list contains its class labels
    :param candidates_labels: For each query, these lists contain class labels of items ranked by a retrieval model
     (from most to least relevant)
    :param k: Number of top items to consider for each query
    :return: Score of the retrieval metric
    """
    ap_list = [_average_precision(q, c, k) for q, c in zip(query_labels, candidates_labels, strict=True)]
    return sum(ap_list) / len(ap_list)


<<<<<<< HEAD
def _average_precision_intersecting(
    query_label: LABELS_VALUE_TYPE, candidate_labels: CANDIDATE_TYPE, k: int | None = None
=======
def average_precision_intersecting(
    query_label: LABELS_VALUE_TYPE,
    candidate_labels: CANDIDATE_TYPE,
    k: int | None = None,
>>>>>>> c66d97ff
) -> float:
    """
    Calculate the average precision at position k for the intersecting labels.

    :param query_label: For each query, this list contains its class labels
    :param candidate_labels: For each query, these lists contain class labels of items ranked by a retrieval model
     (from most to least relevant)
    :param k: Number of top items to consider for each query
    :return: Score of the retrieval metric
    """
    query_label_, candidate_labels_ = transform(query_label, candidate_labels)

    num_relevant = 0
    sum_precision = 0.0
    for i, label in enumerate(candidate_labels_[:k]):
        if np.sum(label * query_label_) > 0:
            num_relevant += 1
            sum_precision += num_relevant / (i + 1)
    return sum_precision / num_relevant if num_relevant > 0 else 0.0


def retrieval_map_intersecting(
    query_labels: LABELS_VALUE_TYPE,
    candidates_labels: CANDIDATE_TYPE,
    k: int | None = None,
) -> float:
    """
    Calculate the mean average precision at position k for the intersecting labels.

    :param query_labels: For each query, this list contains its class labels
    :param candidates_labels: For each query, these lists contain class labels of items ranked by a retrieval model
     (from most to least relevant)
    :param k: Number of top items to consider for each query
    :return: Score of the retrieval metric
    """
    ap_list = [_average_precision_intersecting(q, c, k) for q, c in zip(query_labels, candidates_labels, strict=True)]
    return sum(ap_list) / len(ap_list)


def retrieval_map_macro(
    query_labels: LABELS_VALUE_TYPE,
    candidates_labels: CANDIDATE_TYPE,
    k: int | None = None,
) -> float:
    """
    Calculate the mean average precision at position k for the intersecting labels.

    :param query_labels: For each query, this list contains its class labels
    :param candidates_labels: For each query, these lists contain class labels of items ranked by a retrieval model
     (from most to least relevant)
    :param k: Number of top items to consider for each query
    :return: Score of the retrieval metric
    """
    return _macrofy(retrieval_map, query_labels, candidates_labels, k)


def _retrieval_map_numpy(query_labels: LABELS_VALUE_TYPE, candidates_labels: CANDIDATE_TYPE, k: int) -> float:
    """
    Calculate mean average precision at position k.

    :param query_labels: For each query, this list contains its class labels
    :param candidates_labels: For each query, these lists contain class labels of items ranked by a retrieval model
     (from most to least relevant)
    :param k: Number of top items to consider for each query
    :return: Score of the retrieval metric
    """
    query_label_, candidates_labels_ = transform(query_labels, candidates_labels)
    candidates_labels_ = candidates_labels_[:, :k]
    relevance_mask = candidates_labels_ == query_label_[:, None]
    cumulative_relevant = np.cumsum(relevance_mask, axis=1)
    precision_at_k = cumulative_relevant * relevance_mask / np.arange(1, k + 1)
    sum_precision = np.sum(precision_at_k, axis=1)
    num_relevant = np.sum(relevance_mask, axis=1)
    average_precision = np.divide(
        sum_precision,
        num_relevant,
        out=np.zeros_like(sum_precision),
        where=num_relevant != 0,
    )
    return np.mean(average_precision)  # type: ignore[no-any-return]


def retrieval_hit_rate(
    query_labels: LABELS_VALUE_TYPE,
    candidates_labels: CANDIDATE_TYPE,
    k: int | None = None,
) -> float:
    """
    Calculate the hit rate at position k.

    :param query_labels: For each query, this list contains its class labels
    :param candidates_labels: For each query, these lists contain class labels of items ranked by a retrieval model
     (from most to least relevant)
    :param k: Number of top items to consider for each query
    :return: Score of the retrieval metric
    """
    query_label_, candidates_labels_ = transform(query_labels, candidates_labels)
    candidates_labels_ = candidates_labels_[:, :k]

    num_queries = query_label_.shape[0]
    hit_count = 0

    for query_label, candidate_labels in zip(query_label_, candidates_labels_, strict=False):
        if query_label in candidate_labels:
            hit_count += 1

    return hit_count / num_queries  # type: ignore[no-any-return]


def retrieval_hit_rate_intersecting(
    query_labels: LABELS_VALUE_TYPE,
    candidates_labels: CANDIDATE_TYPE,
    k: int | None = None,
) -> float:
    """
    Calculate the hit rate at position k for the intersecting labels.

    :param query_labels: For each query, this list contains its class labels
    :param candidates_labels: For each query, these lists contain class labels of items ranked by a retrieval model
     (from most to least relevant)
    :param k: Number of top items to consider for each query
    :return: Score of the retrieval metric
    """
    query_label_, candidates_labels_ = transform(query_labels, candidates_labels)
    candidates_labels_ = candidates_labels_[:, :k]

    num_queries = query_label_.shape[0]
    hit_count = 0

    for query_label, candidate_labels in zip(query_label_, candidates_labels_, strict=False):
        candidate_labels_sum = np.sum(candidate_labels, axis=0)

        if np.sum(query_label * candidate_labels_sum) > 0:
            hit_count += 1

    return hit_count / num_queries  # type: ignore[no-any-return]


def retrieval_hit_rate_macro(
    query_labels: LABELS_VALUE_TYPE,
    candidates_labels: CANDIDATE_TYPE,
    k: int | None = None,
) -> float:
    """
    Calculate the hit rate at position k for the intersecting labels.

    :param query_labels: For each query, this list contains its class labels
    :param candidates_labels: For each query, these lists contain class labels of items ranked by a retrieval model
     (from most to least relevant)
    :param k: Number of top items to consider for each query
    :return: Score of the retrieval metric
    """
    return _macrofy(retrieval_hit_rate, query_labels, candidates_labels, k)


def _retrieval_hit_rate_numpy(query_labels: LABELS_VALUE_TYPE, candidates_labels: CANDIDATE_TYPE, k: int) -> float:
    """
    Calculate the hit rate at position k.

    :param query_labels: For each query, this list contains its class labels
    :param candidates_labels: For each query, these lists contain class labels of items ranked by a retrieval model
     (from most to least relevant)
    :param k: Number of top items to consider for each query
    :return: Score of the retrieval metric
    """
    query_label_, candidates_labels_ = transform(query_labels, candidates_labels)
    truncated_candidates = candidates_labels_[:, :k]
    hit_mask = np.isin(query_label_[:, None], truncated_candidates).any(axis=1)
    return hit_mask.mean()  # type: ignore[no-any-return]


def retrieval_precision(
    query_labels: LABELS_VALUE_TYPE,
    candidates_labels: CANDIDATE_TYPE,
    k: int | None = None,
) -> float:
    """
    Calculate the precision at position k.

    :param query_labels: For each query, this list contains its class labels
    :param candidates_labels: For each query, these lists contain class labels of items ranked by a retrieval model
     (from most to least relevant)
    :param k: Number of top items to consider for each query
    :return: Score of the retrieval metric
    """
    query_label_, candidates_labels_ = transform(query_labels, candidates_labels)
    candidates_labels_ = candidates_labels_[:, :k]

    total_precision = 0.0
    num_queries = query_label_.shape[0]

    for query_label, candidate_labels in zip(query_label_, candidates_labels_, strict=False):
        relevant_items = [label for label in candidate_labels if label == query_label]
        precision_at_k = len(relevant_items) / candidate_labels.shape[0]

        total_precision += precision_at_k

    return total_precision / num_queries  # type: ignore[no-any-return]


def retrieval_precision_intersecting(
    query_labels: LABELS_VALUE_TYPE,
    candidates_labels: CANDIDATE_TYPE,
    k: int | None = None,
) -> float:
    """
    Calculate the precision at position k for the intersecting labels.

    :param query_labels: For each query, this list contains its class labels
    :param candidates_labels: For each query, these lists contain class labels of items ranked by a retrieval model
     (from most to least relevant)
    :param k: Number of top items to consider for each query
    :return: Score of the retrieval metric
    """
    query_label_, candidates_labels_ = transform(query_labels, candidates_labels)
    candidates_labels_ = candidates_labels_[:, :k]

    total_precision = 0.0
    num_queries = query_label_.shape[0]

    for query_label, candidate_labels in zip(query_label_, candidates_labels_, strict=False):
        # (n_classes,), (n_candidates, n_classes)

        relevant_items = [label for label in candidate_labels if np.sum(label * query_label) > 0]
        precision_at_k = len(relevant_items) / len(candidate_labels)

        total_precision += precision_at_k

    return total_precision / num_queries  # type: ignore[no-any-return]


def retrieval_precision_macro(
    query_labels: LABELS_VALUE_TYPE,
    candidates_labels: CANDIDATE_TYPE,
    k: int | None = None,
) -> float:
    """
    Calculate the precision at position k for the intersecting labels.

    :param query_labels: For each query, this list contains its class labels
    :param candidates_labels: For each query, these lists contain class labels of items ranked by a retrieval model
     (from most to least relevant)
    :param k: Number of top items to consider for each query
    :return: Score of the retrieval metric
    """
    return _macrofy(retrieval_precision, query_labels, candidates_labels, k)


<<<<<<< HEAD
def _retrieval_precision_numpy(
    query_labels: LABELS_VALUE_TYPE, candidates_labels: CANDIDATE_TYPE, k: int | None = None
=======
def retrieval_precision_numpy(
    query_labels: LABELS_VALUE_TYPE,
    candidates_labels: CANDIDATE_TYPE,
    k: int | None = None,
>>>>>>> c66d97ff
) -> float:
    """
    Calculate the precision at position k.

    :param query_labels: For each query, this list contains its class labels
    :param candidates_labels: For each query, these lists contain class labels of items ranked by a retrieval model
     (from most to least relevant)
    :param k: Number of top items to consider for each query
    :return: Score of the retrieval metric
    """
    query_label_, candidates_labels_ = transform(query_labels, candidates_labels)
    top_k_candidates = candidates_labels_[:, :k]
    matches = (top_k_candidates == query_label_[:, None]).astype(int)
    relevant_counts = np.sum(matches, axis=1)
    precision_at_k = relevant_counts / k
    return np.mean(precision_at_k)  # type: ignore[no-any-return]


def _dcg(relevance_scores: npt.NDArray[Any], k: int | None = None) -> float:
    """
    Calculate the Discounted Cumulative Gain (DCG) at position k.

    :param relevance_scores: numpy array of relevance scores for items
    :param k: the number of top items to consider
    :return: DCG value at position k
    """
    relevance_scores = relevance_scores[:k]
    discounts = np.log2(np.arange(2, relevance_scores.shape[0] + 2))
    return np.sum(relevance_scores / discounts)  # type: ignore[no-any-return]


def _idcg(relevance_scores: npt.NDArray[Any], k: int | None = None) -> float:
    """
    Calculate the Ideal Discounted Cumulative Gain (IDCG) at position k.

    :param relevance_scores: `np.array` of relevance scores for items
    :param k: the number of top items to consider
    :return: IDCG value at position k
    """
    ideal_scores = np.sort(relevance_scores)[::-1]
    return _dcg(ideal_scores, k)


def retrieval_ndcg(query_labels: LABELS_VALUE_TYPE, candidates_labels: CANDIDATE_TYPE, k: int | None = None) -> float:
    """
    Calculate the Normalized Discounted Cumulative Gain (NDCG) at position k.

    :param query_labels: For each query, this list contains its class labels
    :param candidates_labels: For each query, these lists contain class labels of items ranked by a retrieval model
     (from most to least relevant)
    :param k: Number of top items to consider for each query
    :return: Score of the retrieval metric
    """
    query_label_, candidates_labels_ = transform(query_labels, candidates_labels)

    ndcg_scores: list[float] = []
    relevance_scores: npt.NDArray[np.bool] = query_label_[:, None] == candidates_labels_

    for rel_scores in relevance_scores:
        cur_dcg = _dcg(rel_scores, k)
        cur_idcg = _idcg(rel_scores, k)
        ndcg_scores.append(0.0 if cur_idcg == 0 else cur_dcg / cur_idcg)

    return np.mean(ndcg_scores)  # type: ignore[return-value]


def retrieval_ndcg_intersecting(
    query_labels: LABELS_VALUE_TYPE,
    candidates_labels: CANDIDATE_TYPE,
    k: int | None = None,
) -> float:
    """
    Calculate the Normalized Discounted Cumulative Gain (NDCG) at position k for the intersecting labels.

    :param query_labels: For each query, this list contains its class labels
    :param candidates_labels: For each query, these lists contain class labels of items ranked by a retrieval model
     (from most to least relevant)
    :param k: Number of top items to consider for each query
    :return: Score of the retrieval metric
    """
    query_labels_, candidates_labels_ = transform(query_labels, candidates_labels)
    ndcg_scores: list[float] = []
    expanded_relevance_scores: npt.NDArray[np.bool] = query_labels_[:, None, :] == candidates_labels_
    relevance_scores = (expanded_relevance_scores.sum(axis=-1) != 0).astype(int)

    for rel_scores in relevance_scores:
        cur_dcg = _dcg(rel_scores, k)
        cur_idcg = _idcg(rel_scores, k)
        ndcg_scores.append(0.0 if cur_idcg == 0 else cur_dcg / cur_idcg)

    return np.mean(ndcg_scores)  # type: ignore[return-value]


def retrieval_ndcg_macro(
    query_labels: LABELS_VALUE_TYPE,
    candidates_labels: CANDIDATE_TYPE,
    k: int | None = None,
) -> float:
    """
    Calculate the Normalized Discounted Cumulative Gain (NDCG) at position k for the intersecting labels.

    :param query_labels: For each query, this list contains its class labels
    :param candidates_labels: For each query, these lists contain class labels of items ranked by a retrieval model
     (from most to least relevant)
    :param k: Number of top items to consider for each query
    :return: Score of the retrieval metric
    """
    return _macrofy(retrieval_ndcg, query_labels, candidates_labels, k)


def retrieval_mrr(query_labels: LABELS_VALUE_TYPE, candidates_labels: CANDIDATE_TYPE, k: int | None = None) -> float:
    """
    Calculate the Mean Reciprocal Rank (MRR) at position k.

    :param query_labels: For each query, this list contains its class labels
    :param candidates_labels: For each query, these lists contain class labels of items ranked by a retrieval model
     (from most to least relevant)
    :param k: Number of top items to consider for each query
    :return: Score of the retrieval metric
    """
    query_labels_, candidates_labels_ = transform(query_labels, candidates_labels)
    candidates_labels_ = candidates_labels_[:, :k]

    mrr_sum = 0.0
    num_queries = query_labels_.shape[0]

    for query_label, candidate_labels in zip(query_labels_, candidates_labels_, strict=False):
        for rank, label in enumerate(candidate_labels):
            if label == query_label:
                mrr_sum += 1.0 / (rank + 1)
                break

    return mrr_sum / num_queries  # type: ignore[no-any-return]


def retrieval_mrr_intersecting(
    query_labels: LABELS_VALUE_TYPE,
    candidates_labels: CANDIDATE_TYPE,
    k: int | None = None,
) -> float:
    """
    Calculate the Mean Reciprocal Rank (MRR) at position k for the intersecting labels.

    :param query_labels: For each query, this list contains its class labels
    :param candidates_labels: For each query, these lists contain class labels of items ranked by a retrieval model
     (from most to least relevant)
    :param k: Number of top items to consider for each query
    :return: Score of the retrieval metric
    """
    query_labels_, candidates_labels_ = transform(query_labels, candidates_labels)
    candidates_labels_ = candidates_labels_[:, :k]
    mrr_sum = 0.0
    num_queries = query_labels_.shape[0]

    for query_label, candidate_labels in zip(query_labels_, candidates_labels_, strict=False):
        for rank, label in enumerate(candidate_labels):
            if np.sum(label * query_label) > 0:
                mrr_sum += 1.0 / (rank + 1)
                break

    return mrr_sum / num_queries  # type: ignore[no-any-return]


def retrieval_mrr_macro(
    query_labels: LABELS_VALUE_TYPE,
    candidates_labels: CANDIDATE_TYPE,
    k: int | None = None,
) -> float:
    """
    Calculate the Mean Reciprocal Rank (MRR) at position k for the intersecting labels.

    :param query_labels: For each query, this list contains its class labels
    :param candidates_labels: For each query, these lists contain class labels of items ranked by a retrieval model
     (from most to least relevant)
    :param k: Number of top items to consider for each query
    :return: Score of the retrieval metric
    """
    return _macrofy(retrieval_mrr, query_labels, candidates_labels, k)<|MERGE_RESOLUTION|>--- conflicted
+++ resolved
@@ -96,15 +96,8 @@
     return sum(ap_list) / len(ap_list)
 
 
-<<<<<<< HEAD
 def _average_precision_intersecting(
     query_label: LABELS_VALUE_TYPE, candidate_labels: CANDIDATE_TYPE, k: int | None = None
-=======
-def average_precision_intersecting(
-    query_label: LABELS_VALUE_TYPE,
-    candidate_labels: CANDIDATE_TYPE,
-    k: int | None = None,
->>>>>>> c66d97ff
 ) -> float:
     """
     Calculate the average precision at position k for the intersecting labels.
@@ -353,15 +346,8 @@
     return _macrofy(retrieval_precision, query_labels, candidates_labels, k)
 
 
-<<<<<<< HEAD
 def _retrieval_precision_numpy(
     query_labels: LABELS_VALUE_TYPE, candidates_labels: CANDIDATE_TYPE, k: int | None = None
-=======
-def retrieval_precision_numpy(
-    query_labels: LABELS_VALUE_TYPE,
-    candidates_labels: CANDIDATE_TYPE,
-    k: int | None = None,
->>>>>>> c66d97ff
 ) -> float:
     """
     Calculate the precision at position k.
