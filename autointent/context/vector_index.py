--- conflicted
+++ resolved
@@ -1,8 +1,5 @@
 import logging
-<<<<<<< HEAD
-=======
 from typing import Any
->>>>>>> 67dfcf39
 
 from chromadb import Collection, PersistentClient
 from chromadb.config import Settings
@@ -14,11 +11,7 @@
 
 
 class VectorIndex:
-<<<<<<< HEAD
-    def __init__(self, db_dir: str, device: str, multilabel: bool, n_classes: int):
-=======
     def __init__(self, db_dir: str, device: str, multilabel: bool, n_classes: int) -> None:
->>>>>>> 67dfcf39
         self._logger = logging.getLogger(__name__)
 
         self.db_dir = db_dir
