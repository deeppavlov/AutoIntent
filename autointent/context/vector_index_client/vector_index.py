--- conflicted
+++ resolved
@@ -12,17 +12,11 @@
     def __init__(self, model_name: str, device: str) -> None:
         self.model_name = model_name
         self.device = device
-<<<<<<< HEAD
-        self.index = None
+        self.index: None | faiss.Index = None
 
         self.labels: list[int] | list[list[int]] = []    # (n_samples,) or (n_samples, n_classes)
         self.texts: list[str] = []
         self.embedding_model: SentenceTransformer = None
-=======
-        self.embedding_model = SentenceTransformer(model_name, device=device)
-        self.index: None | faiss.Index = None
-        self.labels: list[int] | list[list[int]] = []  # (n_samples,) or (n_samples, n_classes)
->>>>>>> 87029423
 
     def add(self, texts: list[str], labels: list[int] | list[list[int]]) -> None:
         self.texts = texts
@@ -55,16 +49,8 @@
             msg = "`embedding` should be a 2D array of shape (n_queries, dim_size)"
             raise ValueError(msg)
 
-<<<<<<< HEAD
         cos_sim, indices = self.index.search(embedding, k)
         distances = 1 - cos_sim
-=======
-        if self.index is None:
-            msg = "Index is not created yet"
-            raise ValueError(msg)
-
-        distances, indices = self.index.search(embedding, k)
->>>>>>> 87029423
 
         results = []
         for inds, dists in zip(indices, distances, strict=True):
@@ -85,13 +71,8 @@
         return self.labels
 
     def query(
-<<<<<<< HEAD
-        self, queries: list[str] | list[npt.NDArray], k: int
+        self, queries: list[str] | list[npt.NDArray[np.float32]], k: int
     ) -> tuple[list[list[int] | list[list[int]]], list[list[float]], list[list[str]]]:
-=======
-        self, queries: list[str] | npt.NDArray[Any], k: int
-    ) -> tuple[list[Any], list[list[float]], list[list[str]]]:
->>>>>>> 87029423
         """
         Arguments
         ---
@@ -107,16 +88,9 @@
 
         `texts`: corresponding texts
         """
-<<<<<<< HEAD
         func = self._search_by_text if isinstance(queries[0], str) else self._search_by_embedding
 
         all_results = func(queries, k)
-=======
-        if isinstance(queries[0], str):
-            all_results = self._search_by_text(queries, k)  # type: ignore[arg-type]
-        else:
-            all_results = self._search_by_embedding(queries, k)  # type: ignore[arg-type]
->>>>>>> 87029423
 
         all_labels = [[self.labels[result["id"]] for result in results] for results in all_results]
         all_distances = [[result["distance"] for result in results] for results in all_results]
@@ -125,8 +99,7 @@
         return all_labels, all_distances, all_texts
 
     def embed(self, utterances: list[str]) -> npt.NDArray[np.float32]:
-<<<<<<< HEAD
-        return self.embedding_model.encode(utterances, convert_to_numpy=True)
+        return self.embedding_model.encode(utterances, convert_to_numpy=True)  # type: ignore[return-value]
 
     def dump(self, dir_path: Path) -> None:
         dir_path.mkdir(parents=True, exist_ok=True)
@@ -148,7 +121,4 @@
         with (dir_path / "texts.txt").open() as file:
             self.texts = json.load(file)
         with (dir_path / "labels.txt").open() as file:
-            self.labels = json.load(file)
-=======
-        return self.embedding_model.encode(utterances, convert_to_numpy=True)  # type: ignore[return-value]
->>>>>>> 87029423
+            self.labels = json.load(file)