--- conflicted
+++ resolved
@@ -97,13 +97,9 @@
         return all_labels, all_distances, all_texts
 
     def embed(self, utterances: list[str]) -> npt.NDArray[np.float32]:
-<<<<<<< HEAD
         if self.embedding_model is None:
             self.embedding_model = SentenceTransformer(self.model_name, device=self.device)
         return self.embedding_model.encode(utterances, convert_to_numpy=True)
-=======
-        return self.embedding_model.encode(utterances, convert_to_numpy=True)  # type: ignore[return-value]
->>>>>>> 61ae470b
 
     def dump(self, dir_path: Path) -> None:
         dir_path.mkdir(parents=True, exist_ok=True)
