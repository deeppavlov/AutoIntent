--- conflicted
+++ resolved
@@ -30,13 +30,9 @@
         self.texts: list[str] = []
 
     def add(self, texts: list[str], labels: list[LABEL_TYPE]) -> None:
-<<<<<<< HEAD
-        embeddings = self.embed(texts)
-=======
         self.texts = texts
 
         embeddings = self.embedder.embed(texts)
->>>>>>> f5104261
 
         if not hasattr(self, "index"):
             self.index = faiss.IndexFlatIP(embeddings.shape[1])
@@ -117,13 +113,8 @@
         dir_path.mkdir(parents=True, exist_ok=True)
         self.dump_dir = dir_path
         faiss.write_index(self.index, str(self.dump_dir / "index.faiss"))
-<<<<<<< HEAD
-        self.embedding_model.save(str(self.dump_dir / "embedding_model"))
+        self.embedder.dump(self.dump_dir / "embedding_model")
         with (self.dump_dir / "texts.json").open("w") as file:
-=======
-        self.embedder.dump(self.dump_dir / "embedding_model")
-        with (self.dump_dir / "texts.txt").open("w") as file:
->>>>>>> f5104261
             json.dump(self.texts, file, indent=4, ensure_ascii=False)
         with (self.dump_dir / "labels.json").open("w") as file:
             json.dump(self.labels, file, indent=4, ensure_ascii=False)
@@ -134,13 +125,8 @@
         if dir_path is None:
             dir_path = self.dump_dir
         self.index = faiss.read_index(str(dir_path / "index.faiss"))
-<<<<<<< HEAD
-        self.embedding_model = SentenceTransformer(str(dir_path / "embedding_model"))
+        self.embedder = Embedder(model_path=dir_path / "embedding_model", device=self.device)
         with (dir_path / "texts.json").open() as file:
-=======
-        self.embedder = Embedder(model_path=dir_path / "embedding_model", device=self.device)
-        with (dir_path / "texts.txt").open() as file:
->>>>>>> f5104261
             self.texts = json.load(file)
         with (dir_path / "labels.json").open() as file:
             self.labels = json.load(file)