--- conflicted
+++ resolved
@@ -14,21 +14,18 @@
 class VectorIndexClient:
     model_name: str
 
-<<<<<<< HEAD
     def __init__(
-        self, device: str, db_dir: str, embedder_batch_size: int = 1, embedder_max_length: int | None = None
+        self,
+        device: str = "cpu",
+        db_dir: str | Path | None = None,
+        embedder_batch_size: int = 1,
+        embedder_max_length: int | None = None,
     ) -> None:
         self._logger = logging.getLogger(__name__)
         self.device = device
-        self.db_dir = Path(db_dir)
+        self.db_dir = get_db_dir(db_dir)
         self.embedder_batch_size = embedder_batch_size
         self.embedder_max_length = embedder_max_length
-=======
-    def __init__(self, device: str = "cpu", db_dir: str | Path | None = None) -> None:
-        self._logger = logging.getLogger(__name__)
-        self.device = device
-        self.db_dir = get_db_dir(db_dir)
->>>>>>> 035528e9
 
     def create_index(self, model_name: str, data_handler: DataHandler) -> VectorIndex:
         """
