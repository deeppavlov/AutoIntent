--- conflicted
+++ resolved
@@ -106,9 +106,6 @@
         return self._get_index_dirpath(model_name) is not None
 
     def delete_db(self) -> None:
-<<<<<<< HEAD
-        shutil.rmtree(self.db_dir)
-=======
         path = self.db_dir / "indexes_dirnames.json"
         if not path.exists():
             return
@@ -117,7 +114,6 @@
         for embedder_name in indexes_dirnames:
             self.delete_index(embedder_name)
         path.unlink()
->>>>>>> ad097e8c
 
 
 class NonExistingIndexError(Exception):
