--- conflicted
+++ resolved
@@ -1,4 +1,5 @@
 from dataclasses import asdict
+from pathlib import Path
 from typing import Any
 
 from .data_handler import DataHandler, Dataset
@@ -10,22 +11,14 @@
     def __init__(
         self,
         dataset: Dataset,
-<<<<<<< HEAD
-        test_dataset: Dataset | None,
-        device: str,
-        multilabel_generation_config: str,
-        regex_sampling: int,
-        seed: int,
-        db_dir: str,
-        dump_dir: str,
-        force_multilabel: bool = False,
-=======
         test_dataset: Dataset | None = None,
-        device: str | None = None,
+        device: str = "cpu",
         multilabel_generation_config: str | None = None,
         regex_sampling: int = 0,
         seed: int = 42,
->>>>>>> c498d717
+        db_dir: str | Path | None = None,
+        dump_dir: str | Path | None = None,
+        force_multilabel: bool = False,
     ) -> None:
         self.data_handler = DataHandler(
             dataset,
@@ -36,13 +29,7 @@
             force_multilabel=force_multilabel,
         )
         self.optimization_info = OptimizationInfo()
-<<<<<<< HEAD
         self.vector_index_client = VectorIndexClient(device, db_dir)
-=======
-        self.vector_index_client = VectorIndexClient(
-            self.data_handler.multilabel, self.data_handler.n_classes, device=device
-        )
->>>>>>> c498d717
 
         self.device = device
         self.multilabel = self.data_handler.multilabel
