from typing import Any

<<<<<<< HEAD
=======
from chromadb import Collection

from autointent.custom_types import TASK_MODES

>>>>>>> 67dfcf39
from .data_handler import DataHandler
from .optimization_info import OptimizationInfo
from .vector_index import VectorIndex


class Context:
    def __init__(
        self,
        multiclass_intent_records: list[dict[str, Any]],
        multilabel_utterance_records: list[dict[str, Any]],
        test_utterance_records: list[dict[str, Any]],
        device: str,
        mode: TASK_MODES,
        multilabel_generation_config: str,
        db_dir: str,
        regex_sampling: int,
        seed: int,
    ) -> None:
        self.data_handler = DataHandler(
            multiclass_intent_records,
            multilabel_utterance_records,
            test_utterance_records,
            mode,
            multilabel_generation_config,
            regex_sampling,
            seed,
        )
        self.optimization_info = OptimizationInfo()
        self.vector_index = VectorIndex(db_dir, device, self.data_handler.multilabel, self.data_handler.n_classes)

        self.device = device
        self.multilabel = self.data_handler.multilabel
        self.n_classes = self.data_handler.n_classes
        self.seed = seed

    def get_best_collection(self) -> Collection:
        model_name = self.optimization_info.get_best_embedder()
        return self.vector_index.get_collection(model_name)

    def get_inference_config(self) -> dict[str, Any]:
        return {
            "metadata": {
                "device": self.device,
                "multilabel": self.multilabel,
                "n_classes": self.n_classes,
                "seed": self.seed,
                "db_dir": self.vector_index.db_dir,
            },
            "nodes_configs": self.optimization_info.get_best_trials(),
        }<|MERGE_RESOLUTION|>--- conflicted
+++ resolved
@@ -1,12 +1,9 @@
 from typing import Any
 
-<<<<<<< HEAD
-=======
 from chromadb import Collection
 
-from autointent.custom_types import TASK_MODES
+from autointent.custom_types import TASK_TYPES
 
->>>>>>> 67dfcf39
 from .data_handler import DataHandler
 from .optimization_info import OptimizationInfo
 from .vector_index import VectorIndex
@@ -19,7 +16,7 @@
         multilabel_utterance_records: list[dict[str, Any]],
         test_utterance_records: list[dict[str, Any]],
         device: str,
-        mode: TASK_MODES,
+        mode: TASK_TYPES,
         multilabel_generation_config: str,
         db_dir: str,
         regex_sampling: int,
