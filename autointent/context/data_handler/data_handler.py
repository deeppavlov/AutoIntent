--- conflicted
+++ resolved
@@ -1,14 +1,9 @@
 import logging
-<<<<<<< HEAD
-
-from autointent.custom_types import ClassificationMode
-=======
 from typing import Any
 
 from transformers import set_seed
 
-from autointent.custom_types import TASK_MODES
->>>>>>> 67dfcf39
+from autointent.custom_types import TASK_TYPES
 
 from .multilabel_generation import convert_to_multilabel_format, generate_multilabel_version
 from .sampling import sample_from_regex
@@ -20,19 +15,11 @@
 class DataHandler:
     def __init__(
         self,
-<<<<<<< HEAD
-        multiclass_intent_records: list[dict],
-        multilabel_utterance_records: list[dict],
-        test_utterance_records: list[dict],
-        mode: ClassificationMode,
-        multilabel_generation_config: str = "",
-=======
         multiclass_intent_records: list[dict[str, Any]],
         multilabel_utterance_records: list[dict[str, Any]],
         test_utterance_records: list[dict[str, Any]],
-        mode: TASK_MODES,
+        mode: TASK_TYPES,
         multilabel_generation_config: str | None = None,
->>>>>>> 67dfcf39
         regex_sampling: int = 0,
         seed: int = 0,
     ) -> None:
@@ -56,15 +43,15 @@
             logger.debug("collecting tags from multiclass intent_records if present...")
             self.tags = collect_tags(multiclass_intent_records)
 
-        if mode == ClassificationMode.multiclass:
+        if mode == "multiclass":
             data = multiclass_intent_records
             self.tags = []
 
-        elif mode == ClassificationMode.multilabel:
+        elif mode == "multilabel":
             data = multilabel_utterance_records
             self.tags = []  # TODO add tags supporting for a pure multilabel case?
 
-        elif mode == ClassificationMode.multiclass_as_multilabel:
+        elif mode == "multiclass_as_multilabel":
             if not hasattr(self, "tags"):
                 logger.debug("collecting tags from multiclass intent_records if present...")
                 self.tags = collect_tags(multiclass_intent_records)
@@ -79,7 +66,7 @@
             logger.error(msg)
             raise ValueError(msg)
 
-        self.multilabel = mode != ClassificationMode.multiclass
+        self.multilabel = mode != "multiclass"
 
         logger.info("defining train and test splits...")
         (
@@ -91,7 +78,7 @@
             self.labels_test,
         ) = split_sample_utterances(data, test_utterance_records, self.multilabel, seed)
 
-        if mode != ClassificationMode.multilabel:
+        if mode != "multilabel":
             logger.debug("collection regexp patterns from multiclass intent records")
             self.regexp_patterns = [
                 IntentRecord(
