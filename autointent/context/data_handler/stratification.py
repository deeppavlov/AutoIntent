import itertools as it
import logging
from typing import Any

import numpy as np
import numpy.typing as npt
from sklearn.model_selection import train_test_split
from sklearn.utils import _safe_indexing, indexable
from skmultilearn.model_selection import IterativeStratification

from .schemas import Dataset, DatasetType


def get_sample_utterances(intent_records: list[dict[str, Any]]) -> tuple[list[Any], list[Any]]:
    """get plain list of all sample utterances and their intent labels"""
    utterances = [intent["sample_utterances"] for intent in intent_records]
    labels = [[intent["intent_id"]] * len(uts) for intent, uts in zip(intent_records, utterances, strict=False)]

    utterances = list(it.chain.from_iterable(utterances))
    labels = list(it.chain.from_iterable(labels))

    return utterances, labels


<<<<<<< HEAD
def split_sample_utterances(
    intent_records: list[dict[str, Any]],
    test_records: list[dict[str, Any]] | None,
    multilabel: bool,
    seed: int = 0,
) -> tuple[
    int,
    list[Any],
    list[str],
    list[str],
    list[int],
    list[int],
]:
    """
    Return: n_classes, oos_utterances, utterances_train, utterances_test, labels_train, labels_test
    """
    logger = logging.getLogger(__name__)

    if not multilabel:
        logger.debug("parsing multiclass intent records...")

        utterances, labels = get_sample_utterances(intent_records)
        in_domain_mask = np.array(labels) != -1

        in_domain_utterances = [
            ut for ut, is_in_domain in zip(utterances, in_domain_mask, strict=False) if is_in_domain
        ]
        in_domain_labels = [lab for lab, is_in_domain in zip(labels, in_domain_mask, strict=False) if is_in_domain]
        oos_utterances = [ut for ut, is_in_domain in zip(utterances, in_domain_mask, strict=False) if not is_in_domain]
=======
def get_samples(dataset: Dataset) -> tuple[list[str], list[int] | list[list[int]]]:
    utterances, labels = [], []
    for utterance in dataset.utterances:
        if utterance.oos:
            continue
        utterances.append(utterance.text)
        if dataset.type == DatasetType.multiclass:
            labels.append(utterance.label)
        else:
            labels.append(utterance.one_hot_label(dataset.n_classes))
    return utterances, labels
>>>>>>> bafb772f


def get_oos_samples(dataset: Dataset) -> list[str]:
    return [utterance.text for utterance in dataset.utterances if utterance.oos]


def split_sample_utterances(
    dataset: Dataset,
    test_dataset: Dataset | None = None,
    random_seed: int = 0,
) -> ...:
    logger = logging.getLogger(__name__)

    utterances, labels = get_samples(dataset)
    oos_utterances = get_oos_samples(dataset)

    splitter = train_test_split
    if dataset.type == DatasetType.multilabel:
        splitter = multilabel_train_test_split

    if test_dataset is None:
        splits = splitter(
            utterances,
            labels,
            test_size=0.25,
            random_state=random_seed,
            stratify=labels,
            shuffle=True,
        )
        test_labels = splits[-1]
    else:
        test_utterances, test_labels = get_samples(test_dataset)
        oos_utterances.extend(get_oos_samples(test_dataset))

        splits = [utterances, test_utterances, labels, test_labels]

    is_valid = validate_test_labels(
        test_labels, dataset.type == DatasetType.multilabel, dataset.n_classes,
    )
    if not is_valid:
        msg = "for some reason test set doesn't contain some classes examples"
        logger.error(msg)
        raise ValueError(msg)

    return dataset.n_classes, oos_utterances, *splits


def multilabel_train_test_split(
    *arrays: npt.NDArray[Any],
    test_size: float = 0.25,
    random_state: int = 0,
    shuffle: bool = False,
    stratify: list[list[int]] | None = None,
) -> list[npt.NDArray[Any]]:
    """
    TODO:
    - test whether this function is not random
    - implement shuffling
    """
    if stratify is None:
        return train_test_split(*arrays, test_size=test_size, random_state=random_state, shuffle=shuffle)  # type: ignore[no-any-return]
    n_arrays = len(arrays)
    if n_arrays == 0:
        msg = "At least one array required as input"
        raise ValueError(msg)

    arrays = indexable(*arrays)

    stratifier = IterativeStratification(n_splits=2, order=2, sample_distribution_per_fold=[test_size, 1.0 - test_size])
    train, test = next(stratifier.split(arrays[0], np.array(stratify)))

    return list(it.chain.from_iterable((_safe_indexing(a, train), _safe_indexing(a, test)) for a in arrays))


def validate_test_labels(test_labels: list[int] | list[list[int]], multilabel: bool, n_classes: int) -> bool:
    """
    ensure that all classes are presented in the presented labels set
    """
    if not multilabel and isinstance(test_labels[0], int):
        return is_multiclass_test_set_complete(test_labels, n_classes)  # type: ignore[arg-type]
    if multilabel and isinstance(test_labels[0], list):
        return is_multilabel_test_set_complete(np.array(test_labels))
    msg = "unexpected labels format"
    raise ValueError(msg)


def is_multilabel_test_set_complete(labels: npt.NDArray[Any]) -> bool:
    labels_counts = labels.sum(axis=0)
    return (labels_counts > 0).all()  # type: ignore[no-any-return]


def is_multiclass_test_set_complete(labels: list[int], n_classes: int) -> bool:
    ohe_labels = to_onehot(np.array(labels), n_classes)
    return is_multilabel_test_set_complete(ohe_labels)


def to_onehot(labels: npt.NDArray[Any], n_classes: int) -> npt.NDArray[Any]:
    """convert nd array of ints to (n+1)d array of zeros and ones"""
    new_shape = (*labels.shape, n_classes)
    onehot_labels = np.zeros(shape=new_shape)
    indices = (*tuple(np.indices(labels.shape)), labels)
    onehot_labels[indices] = 1
    return onehot_labels<|MERGE_RESOLUTION|>--- conflicted
+++ resolved
@@ -22,12 +22,27 @@
     return utterances, labels
 
 
-<<<<<<< HEAD
+def get_samples(dataset: Dataset) -> tuple[list[str], list[int] | list[list[int]]]:
+    utterances, labels = [], []
+    for utterance in dataset.utterances:
+        if utterance.oos:
+            continue
+        utterances.append(utterance.text)
+        if dataset.type == DatasetType.multiclass:
+            labels.append(utterance.label)
+        else:
+            labels.append(utterance.one_hot_label(dataset.n_classes))
+    return utterances, labels
+
+
+def get_oos_samples(dataset: Dataset) -> list[str]:
+    return [utterance.text for utterance in dataset.utterances if utterance.oos]
+
+
 def split_sample_utterances(
-    intent_records: list[dict[str, Any]],
-    test_records: list[dict[str, Any]] | None,
-    multilabel: bool,
-    seed: int = 0,
+    dataset: Dataset,
+    test_dataset: Dataset | None = None,
+    random_seed: int = 0,
 ) -> tuple[
     int,
     list[Any],
@@ -39,43 +54,6 @@
     """
     Return: n_classes, oos_utterances, utterances_train, utterances_test, labels_train, labels_test
     """
-    logger = logging.getLogger(__name__)
-
-    if not multilabel:
-        logger.debug("parsing multiclass intent records...")
-
-        utterances, labels = get_sample_utterances(intent_records)
-        in_domain_mask = np.array(labels) != -1
-
-        in_domain_utterances = [
-            ut for ut, is_in_domain in zip(utterances, in_domain_mask, strict=False) if is_in_domain
-        ]
-        in_domain_labels = [lab for lab, is_in_domain in zip(labels, in_domain_mask, strict=False) if is_in_domain]
-        oos_utterances = [ut for ut, is_in_domain in zip(utterances, in_domain_mask, strict=False) if not is_in_domain]
-=======
-def get_samples(dataset: Dataset) -> tuple[list[str], list[int] | list[list[int]]]:
-    utterances, labels = [], []
-    for utterance in dataset.utterances:
-        if utterance.oos:
-            continue
-        utterances.append(utterance.text)
-        if dataset.type == DatasetType.multiclass:
-            labels.append(utterance.label)
-        else:
-            labels.append(utterance.one_hot_label(dataset.n_classes))
-    return utterances, labels
->>>>>>> bafb772f
-
-
-def get_oos_samples(dataset: Dataset) -> list[str]:
-    return [utterance.text for utterance in dataset.utterances if utterance.oos]
-
-
-def split_sample_utterances(
-    dataset: Dataset,
-    test_dataset: Dataset | None = None,
-    random_seed: int = 0,
-) -> ...:
     logger = logging.getLogger(__name__)
 
     utterances, labels = get_samples(dataset)
