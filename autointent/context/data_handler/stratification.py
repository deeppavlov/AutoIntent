<<<<<<< HEAD
from collections.abc import Sequence
=======
"""Module for dataset processing and splitting.

This module provides utilities for handling dataset samples, splitting datasets
into training and testing sets, and validating test sets to ensure class coverage.
"""

import itertools as it
import logging
from typing import Any
>>>>>>> 866bb4ca

import numpy as np
from datasets import Dataset as HFDataset
from numpy import typing as npt
from sklearn.model_selection import train_test_split
from skmultilearn.model_selection import IterativeStratification

<<<<<<< HEAD
from .dataset import Dataset, Split


class StratifiedSplitter:
    def __init__(
        self, test_size: float, label_feature: str, random_seed: int, shuffle: bool = True,
    ) -> None:
        self.test_size = test_size
        self.label_feature = label_feature
        self.random_seed = random_seed
        self.shuffle = shuffle

    def __call__(self, dataset: HFDataset, multilabel: bool) -> tuple[Dataset, Dataset]:
        splits = self._split_multilabel(dataset) if multilabel else self._split(dataset)
        return dataset.select(splits[0]), dataset.select(splits[1])

    def _split(self, dataset: HFDataset) -> Sequence[npt.NDArray[np.int_]]:
        return train_test_split( # type: ignore[no-any-return]
            np.arange(len(dataset)),
            test_size=self.test_size,
            random_state=self.random_seed,
            shuffle=self.shuffle,
            stratify=dataset[self.label_feature],
        )
=======
from autointent.custom_types import LabelType

from .schemas import Dataset, DatasetType


def get_sample_utterances(intent_records: list[dict[str, Any]]) -> tuple[list[Any], list[Any]]:
    """
    Get plain lists of sample utterances and their intent labels.

    :param intent_records: List of intent records, each containing sample utterances and intent IDs.
    :return: A tuple of two lists:
             - utterances: List of all sample utterances.
             - labels: List of corresponding intent labels.
    """
    utterances = [intent["sample_utterances"] for intent in intent_records]
    labels = [[intent["intent_id"]] * len(uts) for intent, uts in zip(intent_records, utterances, strict=False)]

    utterances = list(it.chain.from_iterable(utterances))
    labels = list(it.chain.from_iterable(labels))

    return utterances, labels


def get_samples(dataset: Dataset) -> tuple[list[str], list[LabelType | None]]:
    """
    Extract samples (utterances and labels) from the dataset.

    :param dataset: A `Dataset` object containing utterances and their labels.
    :return: A tuple containing:
             - utterances: List of utterance texts.
             - labels: List of labels (either one-hot encoded or original).
    """
    utterances, labels = [], []
    for utterance in dataset.utterances:
        if utterance.oos:
            continue
        utterances.append(utterance.text)
        if dataset.type == DatasetType.multiclass:
            labels.append(utterance.label)
        else:
            labels.append(utterance.one_hot_label(dataset.n_classes))
    return utterances, labels


def get_oos_samples(dataset: Dataset) -> list[str]:
    """
    Extract Out-of-Scope (OOS) samples from the dataset.

    :param dataset: A `Dataset` object.
    :return: A list of OOS utterance texts.
    """
    return [utterance.text for utterance in dataset.utterances if utterance.oos]


def split_sample_utterances(
    dataset: Dataset,
    test_dataset: Dataset | None = None,
    random_seed: int = 0,
) -> tuple[
    int,
    list[str],
    list[str],
    list[str],
    list[LabelType],
    list[LabelType],
]:
    """
    Split dataset into training and testing sets.

    :param dataset: A `Dataset` object containing utterances and labels.
    :param test_dataset: Optional `Dataset` object for testing. If provided, it will be used as the test set.
    :param random_seed: Random seed for reproducibility.
    :return: A tuple containing:
             - n_classes: Number of unique classes.
             - oos_utterances: List of OOS utterance texts.
             - utterances_train: Training utterance texts.
             - utterances_test: Testing utterance texts.
             - labels_train: Training labels.
             - labels_test: Testing labels.
    """
    logger = logging.getLogger(__name__)

    utterances, labels = get_samples(dataset)
    oos_utterances = get_oos_samples(dataset)

    splitter = train_test_split
    if dataset.type == DatasetType.multilabel:
        splitter = multilabel_train_test_split
>>>>>>> 866bb4ca

    def _split_multilabel(self, dataset: HFDataset) -> Sequence[npt.NDArray[np.int_]]:
        splitter = IterativeStratification(
            n_splits=2,
            order=2,
            sample_distribution_per_fold=[self.test_size, 1.0 - self.test_size],
        )
<<<<<<< HEAD
        return next(splitter.split(np.arange(len(dataset)), np.array(dataset[self.label_feature])))

=======
        test_labels = splits[-1]
    else:
        test_utterances, test_labels = get_samples(test_dataset)
        oos_utterances.extend(get_oos_samples(test_dataset))
        splits = [utterances, test_utterances, labels, test_labels]
>>>>>>> 866bb4ca

def split_dataset(dataset: Dataset, random_seed: int) -> Dataset:
    splitter = StratifiedSplitter(
        test_size=0.25, label_feature=dataset.label_feature, random_seed=random_seed,
    )
<<<<<<< HEAD
    dataset[Split.TRAIN], dataset[Split.TEST] = splitter(dataset[Split.TRAIN], dataset.multilabel)
    return dataset
=======
    if not is_valid:
        msg = "The test set does not contain examples for some classes."
        logger.error(msg)
        raise ValueError(msg)

    return dataset.n_classes, oos_utterances, *splits


def multilabel_train_test_split(
    *arrays: npt.NDArray[Any],
    test_size: float = 0.25,
    random_state: int = 0,
    shuffle: bool = False,
    stratify: list[LabelType] | None = None,
) -> list[npt.NDArray[Any]]:
    """
    Perform a train-test split for multilabel data.

    :param arrays: Arrays to split, such as features and labels.
    :param test_size: Proportion of the dataset to include in the test split.
    :param random_state: Random seed for reproducibility.
    :param shuffle: Whether to shuffle the data (not implemented).
    :param stratify: List of multilabel binary format labels for stratification.
    :return: A list of arrays split into training and testing sets.
    :raises ValueError: If no input arrays are provided.
    """
    if stratify is None:
        return train_test_split(*arrays, test_size=test_size, random_state=random_state, shuffle=shuffle)  # type: ignore[no-any-return]
    n_arrays = len(arrays)
    if n_arrays == 0:
        msg = "At least one array is required as input."
        raise ValueError(msg)

    arrays = indexable(*arrays)
    stratifier = IterativeStratification(n_splits=2, order=2, sample_distribution_per_fold=[test_size, 1.0 - test_size])
    train, test = next(stratifier.split(arrays[0], np.array(stratify)))

    return list(it.chain.from_iterable((_safe_indexing(a, train), _safe_indexing(a, test)) for a in arrays))


def validate_test_labels(test_labels: list[LabelType], multilabel: bool, n_classes: int) -> bool:
    """
    Validate that all classes are represented in the test set.

    :param test_labels: List of test labels.
    :param multilabel: Whether the dataset is multilabel.
    :param n_classes: Total number of classes.
    :return: True if all classes are represented, False otherwise.
    :raises ValueError: If the label format is unexpected.
    """
    if not multilabel and isinstance(test_labels[0], int):
        return is_multiclass_test_set_complete(test_labels, n_classes)  # type: ignore[arg-type]
    if multilabel and isinstance(test_labels[0], list):
        return is_multilabel_test_set_complete(np.array(test_labels))
    msg = "Unexpected labels format."
    raise ValueError(msg)


def is_multilabel_test_set_complete(labels: npt.NDArray[Any]) -> bool:
    """
    Check if all classes are represented in a multilabel test set.

    :param labels: Multilabel test set represented as a binary matrix.
    :return: True if all classes are represented, False otherwise.
    """
    labels_counts = labels.sum(axis=0)
    return (labels_counts > 0).all()  # type: ignore[no-any-return]


def is_multiclass_test_set_complete(labels: list[int], n_classes: int) -> bool:
    """
    Check if all classes are represented in a multiclass test set.

    :param labels: List of multiclass labels.
    :param n_classes: Total number of classes.
    :return: True if all classes are represented, False otherwise.
    """
    ohe_labels = to_onehot(np.array(labels), n_classes)
    return is_multilabel_test_set_complete(ohe_labels)


def to_onehot(labels: npt.NDArray[Any], n_classes: int) -> npt.NDArray[Any]:
    """
    Convert an array of integer labels to a one-hot encoded array.

    :param labels: Array of integer labels.
    :param n_classes: Total number of classes.
    :return: A one-hot encoded array.
    """
    new_shape = (*labels.shape, n_classes)
    onehot_labels = np.zeros(shape=new_shape)
    indices = (*tuple(np.indices(labels.shape)), labels)
    onehot_labels[indices] = 1
    return onehot_labels
>>>>>>> 866bb4ca
<|MERGE_RESOLUTION|>--- conflicted
+++ resolved
@@ -1,16 +1,10 @@
-<<<<<<< HEAD
-from collections.abc import Sequence
-=======
-"""Module for dataset processing and splitting.
+"""Module for dataset splitting.
 
-This module provides utilities for handling dataset samples, splitting datasets
-into training and testing sets, and validating test sets to ensure class coverage.
+This module provides utilities for splitting datasets into training and testing sets.
+It includes support for both single-label and multi-label stratified splitting.
 """
 
-import itertools as it
-import logging
-from typing import Any
->>>>>>> 866bb4ca
+from collections.abc import Sequence
 
 import numpy as np
 from datasets import Dataset as HFDataset
@@ -18,20 +12,42 @@
 from sklearn.model_selection import train_test_split
 from skmultilearn.model_selection import IterativeStratification
 
-<<<<<<< HEAD
 from .dataset import Dataset, Split
 
 
 class StratifiedSplitter:
+    """
+    A class for stratified splitting of datasets.
+
+    This class provides methods to split a dataset into training and testing subsets
+    while preserving the distribution of target labels. It supports both single-label
+    and multi-label datasets.
+    """
+
     def __init__(
         self, test_size: float, label_feature: str, random_seed: int, shuffle: bool = True,
     ) -> None:
+        """
+        Initialize the StratifiedSplitter.
+
+        :param test_size: Proportion of the dataset to include in the test split.
+        :param label_feature: Name of the feature containing labels for stratification.
+        :param random_seed: Seed for random number generation to ensure reproducibility.
+        :param shuffle: Whether to shuffle the data before splitting. Defaults to True.
+        """
         self.test_size = test_size
         self.label_feature = label_feature
         self.random_seed = random_seed
         self.shuffle = shuffle
 
     def __call__(self, dataset: HFDataset, multilabel: bool) -> tuple[Dataset, Dataset]:
+        """
+        Split the dataset into training and testing subsets.
+
+        :param dataset: The input dataset to be split.
+        :param multilabel: Whether the dataset is multi-label.
+        :return: A tuple containing the training and testing datasets.
+        """
         splits = self._split_multilabel(dataset) if multilabel else self._split(dataset)
         return dataset.select(splits[0]), dataset.select(splits[1])
 
@@ -43,96 +59,6 @@
             shuffle=self.shuffle,
             stratify=dataset[self.label_feature],
         )
-=======
-from autointent.custom_types import LabelType
-
-from .schemas import Dataset, DatasetType
-
-
-def get_sample_utterances(intent_records: list[dict[str, Any]]) -> tuple[list[Any], list[Any]]:
-    """
-    Get plain lists of sample utterances and their intent labels.
-
-    :param intent_records: List of intent records, each containing sample utterances and intent IDs.
-    :return: A tuple of two lists:
-             - utterances: List of all sample utterances.
-             - labels: List of corresponding intent labels.
-    """
-    utterances = [intent["sample_utterances"] for intent in intent_records]
-    labels = [[intent["intent_id"]] * len(uts) for intent, uts in zip(intent_records, utterances, strict=False)]
-
-    utterances = list(it.chain.from_iterable(utterances))
-    labels = list(it.chain.from_iterable(labels))
-
-    return utterances, labels
-
-
-def get_samples(dataset: Dataset) -> tuple[list[str], list[LabelType | None]]:
-    """
-    Extract samples (utterances and labels) from the dataset.
-
-    :param dataset: A `Dataset` object containing utterances and their labels.
-    :return: A tuple containing:
-             - utterances: List of utterance texts.
-             - labels: List of labels (either one-hot encoded or original).
-    """
-    utterances, labels = [], []
-    for utterance in dataset.utterances:
-        if utterance.oos:
-            continue
-        utterances.append(utterance.text)
-        if dataset.type == DatasetType.multiclass:
-            labels.append(utterance.label)
-        else:
-            labels.append(utterance.one_hot_label(dataset.n_classes))
-    return utterances, labels
-
-
-def get_oos_samples(dataset: Dataset) -> list[str]:
-    """
-    Extract Out-of-Scope (OOS) samples from the dataset.
-
-    :param dataset: A `Dataset` object.
-    :return: A list of OOS utterance texts.
-    """
-    return [utterance.text for utterance in dataset.utterances if utterance.oos]
-
-
-def split_sample_utterances(
-    dataset: Dataset,
-    test_dataset: Dataset | None = None,
-    random_seed: int = 0,
-) -> tuple[
-    int,
-    list[str],
-    list[str],
-    list[str],
-    list[LabelType],
-    list[LabelType],
-]:
-    """
-    Split dataset into training and testing sets.
-
-    :param dataset: A `Dataset` object containing utterances and labels.
-    :param test_dataset: Optional `Dataset` object for testing. If provided, it will be used as the test set.
-    :param random_seed: Random seed for reproducibility.
-    :return: A tuple containing:
-             - n_classes: Number of unique classes.
-             - oos_utterances: List of OOS utterance texts.
-             - utterances_train: Training utterance texts.
-             - utterances_test: Testing utterance texts.
-             - labels_train: Training labels.
-             - labels_test: Testing labels.
-    """
-    logger = logging.getLogger(__name__)
-
-    utterances, labels = get_samples(dataset)
-    oos_utterances = get_oos_samples(dataset)
-
-    splitter = train_test_split
-    if dataset.type == DatasetType.multilabel:
-        splitter = multilabel_train_test_split
->>>>>>> 866bb4ca
 
     def _split_multilabel(self, dataset: HFDataset) -> Sequence[npt.NDArray[np.int_]]:
         splitter = IterativeStratification(
@@ -140,117 +66,22 @@
             order=2,
             sample_distribution_per_fold=[self.test_size, 1.0 - self.test_size],
         )
-<<<<<<< HEAD
         return next(splitter.split(np.arange(len(dataset)), np.array(dataset[self.label_feature])))
 
-=======
-        test_labels = splits[-1]
-    else:
-        test_utterances, test_labels = get_samples(test_dataset)
-        oos_utterances.extend(get_oos_samples(test_dataset))
-        splits = [utterances, test_utterances, labels, test_labels]
->>>>>>> 866bb4ca
 
 def split_dataset(dataset: Dataset, random_seed: int) -> Dataset:
+    """
+    Split a Dataset object into training and testing subsets.
+
+    This function uses the StratifiedSplitter to perform stratified splitting
+    while preserving the distribution of labels.
+
+    :param dataset: The dataset to be split, which must include training data.
+    :param random_seed: Seed for random number generation to ensure reproducibility.
+    :return: The input dataset with training and testing splits.
+    """
     splitter = StratifiedSplitter(
         test_size=0.25, label_feature=dataset.label_feature, random_seed=random_seed,
     )
-<<<<<<< HEAD
     dataset[Split.TRAIN], dataset[Split.TEST] = splitter(dataset[Split.TRAIN], dataset.multilabel)
-    return dataset
-=======
-    if not is_valid:
-        msg = "The test set does not contain examples for some classes."
-        logger.error(msg)
-        raise ValueError(msg)
-
-    return dataset.n_classes, oos_utterances, *splits
-
-
-def multilabel_train_test_split(
-    *arrays: npt.NDArray[Any],
-    test_size: float = 0.25,
-    random_state: int = 0,
-    shuffle: bool = False,
-    stratify: list[LabelType] | None = None,
-) -> list[npt.NDArray[Any]]:
-    """
-    Perform a train-test split for multilabel data.
-
-    :param arrays: Arrays to split, such as features and labels.
-    :param test_size: Proportion of the dataset to include in the test split.
-    :param random_state: Random seed for reproducibility.
-    :param shuffle: Whether to shuffle the data (not implemented).
-    :param stratify: List of multilabel binary format labels for stratification.
-    :return: A list of arrays split into training and testing sets.
-    :raises ValueError: If no input arrays are provided.
-    """
-    if stratify is None:
-        return train_test_split(*arrays, test_size=test_size, random_state=random_state, shuffle=shuffle)  # type: ignore[no-any-return]
-    n_arrays = len(arrays)
-    if n_arrays == 0:
-        msg = "At least one array is required as input."
-        raise ValueError(msg)
-
-    arrays = indexable(*arrays)
-    stratifier = IterativeStratification(n_splits=2, order=2, sample_distribution_per_fold=[test_size, 1.0 - test_size])
-    train, test = next(stratifier.split(arrays[0], np.array(stratify)))
-
-    return list(it.chain.from_iterable((_safe_indexing(a, train), _safe_indexing(a, test)) for a in arrays))
-
-
-def validate_test_labels(test_labels: list[LabelType], multilabel: bool, n_classes: int) -> bool:
-    """
-    Validate that all classes are represented in the test set.
-
-    :param test_labels: List of test labels.
-    :param multilabel: Whether the dataset is multilabel.
-    :param n_classes: Total number of classes.
-    :return: True if all classes are represented, False otherwise.
-    :raises ValueError: If the label format is unexpected.
-    """
-    if not multilabel and isinstance(test_labels[0], int):
-        return is_multiclass_test_set_complete(test_labels, n_classes)  # type: ignore[arg-type]
-    if multilabel and isinstance(test_labels[0], list):
-        return is_multilabel_test_set_complete(np.array(test_labels))
-    msg = "Unexpected labels format."
-    raise ValueError(msg)
-
-
-def is_multilabel_test_set_complete(labels: npt.NDArray[Any]) -> bool:
-    """
-    Check if all classes are represented in a multilabel test set.
-
-    :param labels: Multilabel test set represented as a binary matrix.
-    :return: True if all classes are represented, False otherwise.
-    """
-    labels_counts = labels.sum(axis=0)
-    return (labels_counts > 0).all()  # type: ignore[no-any-return]
-
-
-def is_multiclass_test_set_complete(labels: list[int], n_classes: int) -> bool:
-    """
-    Check if all classes are represented in a multiclass test set.
-
-    :param labels: List of multiclass labels.
-    :param n_classes: Total number of classes.
-    :return: True if all classes are represented, False otherwise.
-    """
-    ohe_labels = to_onehot(np.array(labels), n_classes)
-    return is_multilabel_test_set_complete(ohe_labels)
-
-
-def to_onehot(labels: npt.NDArray[Any], n_classes: int) -> npt.NDArray[Any]:
-    """
-    Convert an array of integer labels to a one-hot encoded array.
-
-    :param labels: Array of integer labels.
-    :param n_classes: Total number of classes.
-    :return: A one-hot encoded array.
-    """
-    new_shape = (*labels.shape, n_classes)
-    onehot_labels = np.zeros(shape=new_shape)
-    indices = (*tuple(np.indices(labels.shape)), labels)
-    onehot_labels[indices] = 1
-    return onehot_labels
->>>>>>> 866bb4ca
+    return dataset