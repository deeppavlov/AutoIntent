--- conflicted
+++ resolved
@@ -29,13 +29,6 @@
     return res
 
 
-<<<<<<< HEAD
-def sample_from_regex(intent_records: list[dict[str, list[str]]], n_shots: int) -> list[dict[str, Any]]:
-    for intent in intent_records:
-        new_samples = generate_from_templates(intent["regexp_full_match"], n_shots)
-        intent["sample_utterances"].extend(new_samples)
-    return intent_records
-=======
 def sample_from_regex(
     dataset: Dataset, n_shots: int, random_seed: int = 0,
 ) -> Dataset:
@@ -47,5 +40,4 @@
             utterance = Utterance(text=generated_text, label=intent.id)
             dataset.utterances.append(utterance)
 
-    return dataset
->>>>>>> bafb772f
+    return dataset