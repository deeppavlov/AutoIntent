from typing import Any

import numpy as np
from numpy.typing import NDArray

from autointent.configs.node import InferenceNodeConfig
<<<<<<< HEAD
=======
from autointent.custom_types import NODE_TYPES, NodeType
from autointent.logger import get_logger
>>>>>>> 075b8de6

from .data_models import Artifact, Artifacts, ModulesList, RetrieverArtifact, ScorerArtifact, Trial, Trials, TrialsIds
from .logger import get_logger


class OptimizationInfo:
    """TODO continous IO with file system (to be able to restore the state of optimization)"""

    # todo how to set trials

    def __init__(self) -> None:
        self._logger = get_logger()

        self.artifacts = Artifacts()
        self.trials = Trials()
        self._trials_best_ids = TrialsIds()
        self.modules = ModulesList()

    def log_module_optimization(
        self,
        node_type: str,
        module_type: str,
        module_params: dict[str, Any],
        metric_value: float,
        metric_name: str,
        artifact: Artifact,
        module_dump_dir: str | None,
        module=None,
    ) -> None:
        """
        Purposes:
        - save optimization results in a text form (hyperparameters and corresponding metrics)
        - update best assets
        """

        # save trial
        trial = Trial(
            module_type=module_type,
            metric_name=metric_name,
            metric_value=metric_value,
            module_params=module_params,
            module_dump_dir=module_dump_dir,
        )
        self.trials.add_trial(node_type, trial)
        self._logger.info(trial.model_dump())

        # save module
        if module is not None:
            self.modules.get(node_type).append(module)

        # save artifact
        self.artifacts.add_artifact(node_type, artifact)

    def _get_metrics_values(self, node_type: str) -> list[float]:
        return [trial.metric_value for trial in self.trials.get_trials(node_type)]

    def _get_best_trial_idx(self, node_type: str) -> int | None:
        if len(self.trials.get_trials(node_type)) == 0:
            return None
        res = self._trials_best_ids.get_best_trial_idx(node_type)
        if res is not None:
            return res
        self._trials_best_ids.set_best_trial_idx(node_type, int(np.argmax(self._get_metrics_values(node_type))))
        return self._trials_best_ids.get_best_trial_idx(node_type)

    def _get_best_artifact(self, node_type: str) -> RetrieverArtifact | ScorerArtifact | Artifact:
        i_best = self._get_best_trial_idx(node_type)
        if i_best is None:
            msg = f"No best trial for {node_type}"
            raise ValueError(msg)
        return self.artifacts.get_best_artifact(node_type, i_best)

    def get_best_embedder(self) -> str:
        best_retriever_artifact: RetrieverArtifact = self._get_best_artifact(node_type=NodeType.retrieval)  # type: ignore[assignment]
        return best_retriever_artifact.embedder_name

    def get_best_test_scores(self) -> NDArray[np.float64] | None:
        best_scorer_artifact: ScorerArtifact = self._get_best_artifact(node_type=NodeType.scoring)  # type: ignore[assignment]
        return best_scorer_artifact.test_scores

    def get_best_oos_scores(self) -> NDArray[np.float64] | None:
        best_scorer_artifact: ScorerArtifact = self._get_best_artifact(node_type=NodeType.scoring)  # type: ignore[assignment]
        return best_scorer_artifact.oos_scores

    def dump_evaluation_results(self) -> dict[str, dict[str, list[float]]]:
        node_wise_metrics = {node_type.value: self._get_metrics_values(node_type) for node_type in NODE_TYPES}
        return {
            "metrics": node_wise_metrics,
            "configs": self.trials.model_dump(),
        }

    def get_inference_nodes_config(self) -> list[InferenceNodeConfig]:
        trial_ids = [self._get_best_trial_idx(node_type) for node_type in NODE_TYPES]
        res = []
        for idx, node_type in zip(trial_ids, NODE_TYPES, strict=True):
            if idx is None:
                continue
            trial = self.trials.get_trial(node_type, idx)
            res.append(
                InferenceNodeConfig(
                    node_type=node_type,
                    module_type=trial.module_type,
                    module_config=trial.module_params,
                    load_path=trial.module_dump_dir,
                )
            )
        return res

    def _get_best_module(self, node_type: str):
        idx = self._get_best_trial_idx(node_type)
        if idx is not None:
            return self.modules.get(node_type)[idx]
        return None

    def get_best_modules(self):
        node_types = ["regexp", "retrieval", "scoring", "prediction"]
        res = {nt: self._get_best_module(nt) for nt in node_types}
        return {nt: m for nt, m in res.items() if m is not None}<|MERGE_RESOLUTION|>--- conflicted
+++ resolved
@@ -4,11 +4,8 @@
 from numpy.typing import NDArray
 
 from autointent.configs.node import InferenceNodeConfig
-<<<<<<< HEAD
-=======
 from autointent.custom_types import NODE_TYPES, NodeType
 from autointent.logger import get_logger
->>>>>>> 075b8de6
 
 from .data_models import Artifact, Artifacts, ModulesList, RetrieverArtifact, ScorerArtifact, Trial, Trials, TrialsIds
 from .logger import get_logger
