from typing import Any

import numpy as np
from numpy.typing import NDArray

from autointent.logger import get_logger

from .data_models import Artifact, Artifacts, RetrieverArtifact, ScorerArtifact, Trial, Trials, TrialsIds


class OptimizationInfo:
    """TODO continous IO with file system (to be able to restore the state of optimization)"""

    # todo how to set trials

    def __init__(self) -> None:
        self._logger = get_logger()

        self.artifacts = Artifacts()
        self.trials = Trials()
        self._trials_best_ids = TrialsIds()

    def log_module_optimization(
        self,
        node_type: str,
        module_type: str,
        module_params: dict[str, Any],
        metric_value: float,
        metric_name: str,
        artifact: Artifact,
    ) -> None:
        """
        Purposes:
        - save optimization results in a text form (hyperparameters and corresponding metrics)
        - update best assets
        """

        # save trial
        trial = Trial(
            module_type=module_type,
            metric_name=metric_name,
            metric_value=metric_value,
            module_params=module_params,
        )
        self.trials[node_type].append(trial)
        self._logger.info(trial.model_dump())

        # save artifact
        self.artifacts[node_type].append(artifact)

    def _get_metrics_values(self, node_type: str) -> list[float]:
        return [trial.metric_value for trial in self.trials[node_type]]

    def _get_best_trial_idx(self, node_type: str) -> int:
        if len(self.trials[node_type]) == 0:
            return None
        res = self._trials_best_ids[node_type]
        if res is not None:
            return res
        self._trials_best_ids[node_type] = np.argmax(self._get_metrics_values(node_type))
        return self._trials_best_ids[node_type]

    def _get_best_artifact(self, node_type: str) -> ScorerArtifact:
        i_best = self._get_best_trial_idx(node_type)
        return self.artifacts[node_type][i_best]

    def get_best_embedder(self) -> str:
        best_retriever_artifact: RetrieverArtifact = self._get_best_artifact(node_type="retrieval")
        return best_retriever_artifact.embedder_name

    def get_best_test_scores(self) -> NDArray[np.float64] | None:
        best_scorer_artifact: ScorerArtifact = self._get_best_artifact(node_type="scoring")
        return best_scorer_artifact.test_scores

    def get_best_oos_scores(self) -> NDArray[np.float64] | None:
        best_scorer_artifact: ScorerArtifact = self._get_best_artifact(node_type="scoring")
        return best_scorer_artifact.oos_scores

<<<<<<< HEAD
    def dump_evaluation_results(self):
=======
    def dump(self) -> dict[str, dict[str, list[float]]]:
>>>>>>> 67dfcf39
        node_wise_metrics = {
            node_type: self._get_metrics_values(node_type)
            for node_type in ["regexp", "retrieval", "scoring", "prediction"]
        }
        return {
            "metrics": node_wise_metrics,
            "configs": self.trials.model_dump(),
        }

    def get_best_trials(self) -> list[dict[str, Any]]:
        node_types = ["regexp", "retrieval", "scoring", "prediction"]
        trial_ids = [self._get_best_trial_idx(node_type) for node_type in node_types]
        res = {nt: {} for nt in node_types}
        for idx, node_type in zip(trial_ids, node_types, strict=True):
            if idx is None:
                continue
            trial = self.trials[node_type][idx]
            res[node_type] = {"module_type": trial.module_type, "module_params": trial.module_params}
        return res<|MERGE_RESOLUTION|>--- conflicted
+++ resolved
@@ -76,11 +76,7 @@
         best_scorer_artifact: ScorerArtifact = self._get_best_artifact(node_type="scoring")
         return best_scorer_artifact.oos_scores
 
-<<<<<<< HEAD
-    def dump_evaluation_results(self):
-=======
-    def dump(self) -> dict[str, dict[str, list[float]]]:
->>>>>>> 67dfcf39
+    def dump_evaluation_results(self) -> dict[str, dict[str, list[float]]]:
         node_wise_metrics = {
             node_type: self._get_metrics_values(node_type)
             for node_type in ["regexp", "retrieval", "scoring", "prediction"]
