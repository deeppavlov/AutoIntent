--- conflicted
+++ resolved
@@ -4,11 +4,7 @@
 from numpy.typing import NDArray
 from pydantic import BaseModel, ConfigDict, Field
 
-<<<<<<< HEAD
-# from autointent.modules.base import str
-=======
 from autointent.custom_types import NodeType
->>>>>>> 075b8de6
 
 
 class Artifact(BaseModel): ...
