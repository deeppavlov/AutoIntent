--- conflicted
+++ resolved
@@ -14,8 +14,11 @@
 
 WEIGHT_TYPES = Literal["uniform", "distance", "closest"]
 
-<<<<<<< HEAD
-LABEL_TYPE = int | list[int]
+LabelType = int | list[int]
+
+
+class BaseMetadataDict(TypedDict):
+    pass
 
 
 class NodeType(str, Enum):
@@ -25,11 +28,4 @@
     regexp = "regexp"
 
 
-NODE_TYPES = [NodeType.retrieval, NodeType.prediction, NodeType.scoring, NodeType.regexp]
-=======
-LabelType = int | list[int]
-
-
-class BaseMetadataDict(TypedDict):
-    pass
->>>>>>> c7b5c4e1
+NODE_TYPES = [NodeType.retrieval, NodeType.prediction, NodeType.scoring, NodeType.regexp]