--- conflicted
+++ resolved
@@ -19,12 +19,8 @@
 
 
 class RegExp(Module):
-<<<<<<< HEAD
     name = "regexp"
 
-    def fit(self, context: Context) -> None:
-        self.regexp_patterns = [
-=======
     def __init__(self, regexp_patterns: list[RegexPatterns]) -> None:
         self.regexp_patterns = regexp_patterns
 
@@ -36,7 +32,6 @@
 
     def fit(self, utterances: list[str], labels: list[LabelType]) -> None:
         self.regexp_patterns_compiled: list[RegexPatternsCompiled] = [
->>>>>>> c7b5c4e1
             {
                 "id": dct["id"],
                 "regexp_full_match": [re.compile(ptn, flags=re.IGNORECASE) for ptn in dct["regexp_full_match"]],
