--- conflicted
+++ resolved
@@ -29,11 +29,7 @@
 
     def _predict_single(self, utterance: str) -> set[int]:
         return {
-<<<<<<< HEAD
-            intent_record["intent_id"]  # type: ignore[misc]
-=======
             intent_record["id"]
->>>>>>> bafb772f
             for intent_record in self.regexp_patterns
             if self._match(utterance, intent_record)
         }
