from typing import TypeVar

from .base import Module
from .prediction import (
    AdaptivePredictor,
    ArgmaxPredictor,
    JinoosPredictor,
    PredictionModule,
    ThresholdPredictor,
    TunablePredictor,
)
from .regexp import RegExp
from .retrieval import RetrievalModule, VectorDBModule
from .scoring import DescriptionScorer, DNNCScorer, KNNScorer, LinearScorer, MLKnnScorer, ScoringModule

T = TypeVar("T", bound=Module)


def create_modules_dict(modules: list[type[T]]) -> dict[str, type[T]]:
    return {module.name: module for module in modules}


RETRIEVAL_MODULES_MULTICLASS: dict[str, type[Module]] = create_modules_dict([VectorDBModule])

RETRIEVAL_MODULES_MULTILABEL = RETRIEVAL_MODULES_MULTICLASS

SCORING_MODULES_MULTICLASS: dict[str, type[ScoringModule]] = create_modules_dict(
    [DNNCScorer, KNNScorer, LinearScorer, DescriptionScorer]
)

SCORING_MODULES_MULTILABEL: dict[str, type[ScoringModule]] = create_modules_dict(
    [MLKnnScorer, LinearScorer, DescriptionScorer]
)

PREDICTION_MODULES_MULTICLASS: dict[str, type[Module]] = create_modules_dict(
    [ArgmaxPredictor, JinoosPredictor, ThresholdPredictor, TunablePredictor]
)

PREDICTION_MODULES_MULTILABEL: dict[str, type[Module]] = create_modules_dict(
    [AdaptivePredictor, ThresholdPredictor, TunablePredictor]
)

__all__ = [
<<<<<<< HEAD
    "PREDICTION_MODULES_MULTICLASS",
    "PREDICTION_MODULES_MULTILABEL",
    "RETRIEVAL_MODULES_MULTICLASS",
    "RETRIEVAL_MODULES_MULTILABEL",
    "SCORING_MODULES_MULTICLASS",
    "SCORING_MODULES_MULTILABEL",
=======
    "Module",
>>>>>>> 08d74a40
    "AdaptivePredictor",
    "ArgmaxPredictor",
    "DNNCScorer",
    "DescriptionScorer",
    "JinoosPredictor",
    "KNNScorer",
    "LinearScorer",
    "MLKnnScorer",
    "Module",
    "PredictionModule",
    "RegExp",
    "RetrievalModule",
    "ScoringModule",
    "ThresholdPredictor",
    "TunablePredictor",
    "VectorDBModule",
]<|MERGE_RESOLUTION|>--- conflicted
+++ resolved
@@ -41,16 +41,13 @@
 )
 
 __all__ = [
-<<<<<<< HEAD
     "PREDICTION_MODULES_MULTICLASS",
     "PREDICTION_MODULES_MULTILABEL",
     "RETRIEVAL_MODULES_MULTICLASS",
     "RETRIEVAL_MODULES_MULTILABEL",
     "SCORING_MODULES_MULTICLASS",
     "SCORING_MODULES_MULTILABEL",
-=======
     "Module",
->>>>>>> 08d74a40
     "AdaptivePredictor",
     "ArgmaxPredictor",
     "DNNCScorer",
