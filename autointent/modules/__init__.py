--- conflicted
+++ resolved
@@ -10,7 +10,6 @@
 from .retrieval import RetrievalModule, VectorDBModule
 from .scoring import DNNCScorer, KNNScorer, LinearScorer, MLKnnScorer, ScoringModule
 
-<<<<<<< HEAD
 RETRIEVAL_MODULES_MULTICLASS: dict[str, type[RetrievalModule]] = {
     "vector_db": VectorDBModule,
 }
@@ -40,7 +39,6 @@
     "threshold": ThresholdPredictor,
     "tunable": TunablePredictor,
 }
-=======
 __all__ = [
     "Module",
     "ArgmaxPredictor",
@@ -56,5 +54,4 @@
     "LinearScorer",
     "MLKnnScorer",
     "ScoringModule",
-]
->>>>>>> 67dfcf39
+]