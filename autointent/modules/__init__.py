--- conflicted
+++ resolved
@@ -5,20 +5,13 @@
     PredictionModule,
     ThresholdPredictor,
     TunablePredictor,
-<<<<<<< HEAD
     LogitAdaptivnessPredictor
-=======
->>>>>>> b30437a7
 )
 from .regexp import RegExp
 from .retrieval import RetrievalModule, VectorDBModule
 from .scoring import DNNCScorer, KNNScorer, LinearScorer, MLKnnScorer, ScoringModule
 
-<<<<<<< HEAD
-RETRIEVAL_MODULES_MULTICLASS: dict[str, type[RetrievalModule]] = {
-=======
 RETRIEVAL_MODULES_MULTICLASS: dict[str, type[Module]] = {
->>>>>>> b30437a7
     "vector_db": VectorDBModule,
 }
 
@@ -36,25 +29,17 @@
     "mlknn": MLKnnScorer,
 }
 
-<<<<<<< HEAD
-PREDICTION_MODULES_MULTICLASS: dict[str, type[PredictionModule]] = {
-=======
 PREDICTION_MODULES_MULTICLASS: dict[str, type[Module]] = {
->>>>>>> b30437a7
     "argmax": ArgmaxPredictor,
     "jinoos": JinoosPredictor,
     "threshold": ThresholdPredictor,
     "tunable": TunablePredictor,
-<<<<<<< HEAD
     "logit_adapt": LogitAdaptivnessPredictor 
 }
 
-PREDICTION_MODULES_MULTILABEL: dict[str, type[PredictionModule]] = {
-=======
 }
 
 PREDICTION_MODULES_MULTILABEL: dict[str, type[Module]] = {
->>>>>>> b30437a7
     "threshold": ThresholdPredictor,
     "tunable": TunablePredictor,
 }
@@ -65,10 +50,7 @@
     "PredictionModule",
     "ThresholdPredictor",
     "TunablePredictor",
-<<<<<<< HEAD
     "LogitAdaptivnessPredictor"
-=======
->>>>>>> b30437a7
     "RegExp",
     "RetrievalModule",
     "VectorDBModule",
@@ -77,13 +59,10 @@
     "LinearScorer",
     "MLKnnScorer",
     "ScoringModule",
-<<<<<<< HEAD
-=======
     "RETRIEVAL_MODULES_MULTICLASS",
     "RETRIEVAL_MODULES_MULTILABEL",
     "SCORING_MODULES_MULTICLASS",
     "SCORING_MODULES_MULTILABEL",
     "PREDICTION_MODULES_MULTICLASS",
     "PREDICTION_MODULES_MULTILABEL",
->>>>>>> b30437a7
 ]