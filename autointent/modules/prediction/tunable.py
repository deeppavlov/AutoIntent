--- conflicted
+++ resolved
@@ -24,19 +24,14 @@
 
 
 class TunablePredictor(PredictionModule):
-<<<<<<< HEAD
-    metadata_dict_name: str = "metadata.json"
     name = "tunable"
 
-    def __init__(self, n_trials: int | None = None) -> None:
-=======
     def __init__(
         self,
         n_trials: int = 320,
         seed: int = 0,
         tags: list[Tag] | None = None,
     ) -> None:
->>>>>>> c7b5c4e1
         self.n_trials = n_trials
         self.seed = seed
         self.tags = tags
