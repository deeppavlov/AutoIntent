import logging
from typing import Any

import numpy as np
import numpy.typing as npt
import optuna
from optuna.trial import Trial
from sklearn.metrics import f1_score

from autointent import Context
from autointent.context.data_handler.tags import Tag

from .base import PredictionModule, get_prediction_evaluation_data
from .threshold import multiclass_predict, multilabel_predict


class TunablePredictor(PredictionModule):
    def __init__(self, n_trials: int | None = None):
        self.n_trials = n_trials

    def fit(self, context: Context) -> None:
        self.tags = context.data_handler.tags
        self.multilabel = context.multilabel

        if not context.data_handler.has_oos_samples():
            logger = logging.getLogger(__name__)
            logger.warning(
                "Your data doesn't contain out-of-scope utterances."
                "Using TunablePredictor imposes unnecessary computational overhead."
            )

        thresh_optimizer = ThreshOptimizer(
            n_classes=context.n_classes, multilabel=context.multilabel, n_trials=self.n_trials
        )
        labels, scores = get_prediction_evaluation_data(context)
        thresh_optimizer.fit(
            probas=scores,
            labels=labels,
            seed=context.seed,
            tags=self.tags,
        )
        self.thresh = thresh_optimizer.best_thresholds

    def predict(self, scores: npt.NDArray[Any]) -> npt.NDArray[Any]:
        if self.multilabel:
            return multilabel_predict(scores, self.thresh, self.tags)
        return multiclass_predict(scores, self.thresh)


class ThreshOptimizer:
<<<<<<< HEAD
    def __init__(self, n_classes: int, multilabel: bool, n_trials: int | None = None):
=======
    def __init__(self, n_classes: int, multilabel: bool) -> None:
>>>>>>> 67dfcf39
        self.n_classes = n_classes
        self.multilabel = multilabel
        self.n_trials = n_trials if n_trials is not None else n_classes * 10

    def objective(self, trial: Trial) -> float:
        thresholds = np.array([trial.suggest_float(f"threshold_{i}", 0.0, 1.0) for i in range(self.n_classes)])
        if self.multilabel:
            y_pred = multilabel_predict(self.probas, thresholds, self.tags)
        else:
            y_pred = multiclass_predict(self.probas, thresholds)
        return f1_score(self.labels, y_pred, average="macro")  # type: ignore[no-any-return]

    def fit(
        self,
        probas: npt.NDArray[Any],
        labels: npt.NDArray[Any],
        seed: int,
        tags: list[Tag],
    ) -> None:
        self.probas = probas
        self.labels = labels
        self.tags = tags

        study = optuna.create_study(direction="maximize", sampler=optuna.samplers.TPESampler(seed=seed))
        optuna.logging.set_verbosity(optuna.logging.WARNING)
        study.optimize(self.objective, n_trials=self.n_trials)

        self.best_thresholds = np.array([study.best_params[f"threshold_{i}"] for i in range(self.n_classes)])<|MERGE_RESOLUTION|>--- conflicted
+++ resolved
@@ -15,7 +15,7 @@
 
 
 class TunablePredictor(PredictionModule):
-    def __init__(self, n_trials: int | None = None):
+    def __init__(self, n_trials: int | None = None) -> None:
         self.n_trials = n_trials
 
     def fit(self, context: Context) -> None:
@@ -48,11 +48,7 @@
 
 
 class ThreshOptimizer:
-<<<<<<< HEAD
-    def __init__(self, n_classes: int, multilabel: bool, n_trials: int | None = None):
-=======
-    def __init__(self, n_classes: int, multilabel: bool) -> None:
->>>>>>> 67dfcf39
+    def __init__(self, n_classes: int, multilabel: bool, n_trials: int | None = None) -> None:
         self.n_classes = n_classes
         self.multilabel = multilabel
         self.n_trials = n_trials if n_trials is not None else n_classes * 10
