import json
from pathlib import Path
from typing import Any

import numpy as np
import numpy.typing as npt
import optuna
from optuna.trial import Trial
from sklearn.metrics import f1_score
from typing_extensions import Self

from autointent.context import Context
from autointent.context.data_handler import Tag
from autointent.custom_types import BaseMetadataDict, LabelType

from .base import PredictionModule
from .threshold import multiclass_predict, multilabel_predict
from .utils import InvalidNumClassesError


class TunablePredictorDumpMetadata(BaseMetadataDict):
    multilabel: bool
    thresh: list[float]
    tags: list[Tag] | None
    n_classes: int


class TunablePredictor(PredictionModule):
    name = "tunable"
    multilabel: bool
    n_classes: int
    tags: list[Tag] | None

    def __init__(
        self,
        n_trials: int = 320,
        seed: int = 0,
        tags: list[Tag] | None = None,
    ) -> None:
        self.n_trials = n_trials
        self.seed = seed
        self.tags = tags

    @classmethod
    def from_context(cls, context: Context, n_trials: int = 320) -> Self:
        return cls(n_trials=n_trials, seed=context.seed, tags=context.data_handler.tags)

    def fit(
        self,
        scores: npt.NDArray[Any],
        labels: list[LabelType],
        tags: list[Tag] | None = None,
    ) -> None:
        """
        When data doesn't contain out-of-scope utterances, using
        TunablePredictor imposes unnecessary computational overhead.
        """
        self.tags = tags
        self.multilabel = isinstance(labels[0], list)
        self.n_classes = (
            len(labels[0]) if self.multilabel and isinstance(labels[0], list) else len(set(labels).difference([-1]))
        )

        thresh_optimizer = ThreshOptimizer(n_classes=self.n_classes, multilabel=self.multilabel, n_trials=self.n_trials)

        thresh_optimizer.fit(
            probas=scores,
            labels=np.array(labels),
            seed=self.seed,
            tags=self.tags,
        )
        self.thresh = thresh_optimizer.best_thresholds

    def predict(self, scores: npt.NDArray[Any]) -> npt.NDArray[Any]:
        if scores.shape[1] != self.n_classes:
            msg = "Provided scores number don't match with number of classes which predictor was trained on."
            raise InvalidNumClassesError(msg)
        if self.multilabel:
            return multilabel_predict(scores, self.thresh, self.tags)
        return multiclass_predict(scores, self.thresh)

    def dump(self, path: str) -> None:
        self.metadata = TunablePredictorDumpMetadata(
<<<<<<< HEAD
            multilabel=self.multilabel, thresh=self.thresh.tolist(), tags=self.tags,
=======
            multilabel=self.multilabel, thresh=self.thresh.tolist(), tags=self.tags, n_classes=self.n_classes
>>>>>>> 08d74a40
        )

        dump_dir = Path(path)

        with (dump_dir / self.metadata_dict_name).open("w") as file:
            json.dump(self.metadata, file, indent=4)

    def load(self, path: str) -> None:
        dump_dir = Path(path)

        with (dump_dir / self.metadata_dict_name).open() as file:
            metadata: TunablePredictorDumpMetadata = json.load(file)

        self.metadata = metadata
        self.thresh = np.array(metadata["thresh"])
        self.multilabel = metadata["multilabel"]
        self.tags = metadata["tags"]
        self.n_classes = metadata["n_classes"]


class ThreshOptimizer:
    def __init__(self, n_classes: int, multilabel: bool, n_trials: int | None = None) -> None:
        self.n_classes = n_classes
        self.multilabel = multilabel
        self.n_trials = n_trials if n_trials is not None else n_classes * 10

    def objective(self, trial: Trial) -> float:
        thresholds = np.array([trial.suggest_float(f"threshold_{i}", 0.0, 1.0) for i in range(self.n_classes)])
        if self.multilabel:
            y_pred = multilabel_predict(self.probas, thresholds, self.tags)
        else:
            y_pred = multiclass_predict(self.probas, thresholds)
        return f1_score(self.labels, y_pred, average="macro")  # type: ignore[no-any-return]

    def fit(
        self,
        probas: npt.NDArray[Any],
        labels: npt.NDArray[Any],
        seed: int,
        tags: list[Tag] | None = None,
    ) -> None:
        self.probas = probas
        self.labels = labels
        self.tags = tags

        study = optuna.create_study(direction="maximize", sampler=optuna.samplers.TPESampler(seed=seed))
        optuna.logging.set_verbosity(optuna.logging.WARNING)
        study.optimize(self.objective, n_trials=self.n_trials)

        self.best_thresholds = np.array([study.best_params[f"threshold_{i}"] for i in range(self.n_classes)])<|MERGE_RESOLUTION|>--- conflicted
+++ resolved
@@ -81,11 +81,10 @@
 
     def dump(self, path: str) -> None:
         self.metadata = TunablePredictorDumpMetadata(
-<<<<<<< HEAD
-            multilabel=self.multilabel, thresh=self.thresh.tolist(), tags=self.tags,
-=======
-            multilabel=self.multilabel, thresh=self.thresh.tolist(), tags=self.tags, n_classes=self.n_classes
->>>>>>> 08d74a40
+            multilabel=self.multilabel,
+            thresh=self.thresh.tolist(),
+            tags=self.tags,
+            n_classes=self.n_classes,
         )
 
         dump_dir = Path(path)
