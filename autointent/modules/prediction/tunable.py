"""Tunable predictor module."""

import json
from pathlib import Path
from typing import Any

import numpy as np
import numpy.typing as npt
import optuna
from optuna.trial import Trial
from sklearn.metrics import f1_score
from typing_extensions import Self

from autointent.context import Context
from autointent.context.data_handler.tags import Tag
from autointent.custom_types import BaseMetadataDict, LabelType

from .base import PredictionModule
from .threshold import multiclass_predict, multilabel_predict
from .utils import InvalidNumClassesError


class TunablePredictorDumpMetadata(BaseMetadataDict):
    """Tunable predictor metadata."""

    multilabel: bool
    thresh: list[float]
    tags: list[Tag] | None
    n_classes: int


class TunablePredictor(PredictionModule):
    """Tunable predictor module."""

    name = "tunable"
    multilabel: bool
    n_classes: int
    tags: list[Tag] | None

    def __init__(
        self,
        n_trials: int = 320,
        seed: int = 0,
        tags: list[Tag] | None = None,
    ) -> None:
        """
        Initialize tunable predictor.

        :param n_trials: Number of trials
        :param seed: Seed
        :param tags: Tags
        """
        self.n_trials = n_trials
        self.seed = seed
        self.tags = tags

    @classmethod
    def from_context(cls, context: Context, n_trials: int = 320) -> Self:
        """
        Initialize from context.

        :param context: Context
        :param n_trials: Number of trials
        :return:
        """
        return cls(n_trials=n_trials, seed=context.seed, tags=context.data_handler.tags)

    def fit(
        self,
        scores: npt.NDArray[Any],
        labels: list[LabelType],
        tags: list[Tag] | None = None,
    ) -> None:
        """
        Fit module.

        When data doesn't contain out-of-scope utterances, using TunablePredictor imposes unnecessary
         computational overhead.

        :param scores: Scores to fit
        :param labels: Labels to fit
        :param tags: Tags to fit
        :return:
        """
        self.tags = tags
        self.multilabel = isinstance(labels[0], list)
        self.n_classes = (
            len(labels[0]) if self.multilabel and isinstance(labels[0], list) else len(set(labels).difference([-1]))
        )

        thresh_optimizer = ThreshOptimizer(n_classes=self.n_classes, multilabel=self.multilabel, n_trials=self.n_trials)

        thresh_optimizer.fit(
            probas=scores,
            labels=np.array(labels),
            seed=self.seed,
            tags=self.tags,
        )
        self.thresh = thresh_optimizer.best_thresholds

    def predict(self, scores: npt.NDArray[Any]) -> npt.NDArray[Any]:
<<<<<<< HEAD
        """
        Predict the best score.

        :param scores: Scores to predict
        :return:
        """
=======
        if scores.shape[1] != self.n_classes:
            msg = "Provided scores number don't match with number of classes which predictor was trained on."
            raise InvalidNumClassesError(msg)
>>>>>>> 08d74a40
        if self.multilabel:
            return multilabel_predict(scores, self.thresh, self.tags)
        return multiclass_predict(scores, self.thresh)

    def dump(self, path: str) -> None:
        """
        Dump all data needed for inference.

        :param path: Path to dump
        :return:
        """
        self.metadata = TunablePredictorDumpMetadata(
            multilabel=self.multilabel, thresh=self.thresh.tolist(), tags=self.tags, n_classes=self.n_classes
        )

        dump_dir = Path(path)

        with (dump_dir / self.metadata_dict_name).open("w") as file:
            json.dump(self.metadata, file, indent=4)

    def load(self, path: str) -> None:
        """
        Load data from dump.

        :param path: Path to load
        :return:
        """
        dump_dir = Path(path)

        with (dump_dir / self.metadata_dict_name).open() as file:
            metadata: TunablePredictorDumpMetadata = json.load(file)

        self.metadata = metadata
        self.thresh = np.array(metadata["thresh"])
        self.multilabel = metadata["multilabel"]
        self.tags = metadata["tags"]
        self.n_classes = metadata["n_classes"]


class ThreshOptimizer:
    """Threshold optimizer."""

    def __init__(self, n_classes: int, multilabel: bool, n_trials: int | None = None) -> None:
        """
        Initialize threshold optimizer.

        :param n_classes: Number of classes
        :param multilabel: Is multilabel
        :param n_trials: Number of trials
        """
        self.n_classes = n_classes
        self.multilabel = multilabel
        self.n_trials = n_trials if n_trials is not None else n_classes * 10

    def objective(self, trial: Trial) -> float:
        """
        Objective function to optimize.

        :param trial: Trial
        :return:
        """
        thresholds = np.array([trial.suggest_float(f"threshold_{i}", 0.0, 1.0) for i in range(self.n_classes)])
        if self.multilabel:
            y_pred = multilabel_predict(self.probas, thresholds, self.tags)
        else:
            y_pred = multiclass_predict(self.probas, thresholds)
        return f1_score(self.labels, y_pred, average="macro")  # type: ignore[no-any-return]

    def fit(
        self,
        probas: npt.NDArray[Any],
        labels: npt.NDArray[Any],
        seed: int,
        tags: list[Tag] | None = None,
    ) -> None:
        """
        Fit the optimizer.

        :param probas: Probabilities
        :param labels: Labels
        :param seed: Seed
        :param tags: Tags
        :return:
        """
        self.probas = probas
        self.labels = labels
        self.tags = tags

        study = optuna.create_study(direction="maximize", sampler=optuna.samplers.TPESampler(seed=seed))
        optuna.logging.set_verbosity(optuna.logging.WARNING)
        study.optimize(self.objective, n_trials=self.n_trials)

        self.best_thresholds = np.array([study.best_params[f"threshold_{i}"] for i in range(self.n_classes)])<|MERGE_RESOLUTION|>--- conflicted
+++ resolved
@@ -99,18 +99,15 @@
         self.thresh = thresh_optimizer.best_thresholds
 
     def predict(self, scores: npt.NDArray[Any]) -> npt.NDArray[Any]:
-<<<<<<< HEAD
         """
         Predict the best score.
 
         :param scores: Scores to predict
         :return:
         """
-=======
         if scores.shape[1] != self.n_classes:
             msg = "Provided scores number don't match with number of classes which predictor was trained on."
             raise InvalidNumClassesError(msg)
->>>>>>> 08d74a40
         if self.multilabel:
             return multilabel_predict(scores, self.thresh, self.tags)
         return multiclass_predict(scores, self.thresh)
