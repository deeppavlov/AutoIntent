--- conflicted
+++ resolved
@@ -1,18 +1,9 @@
-<<<<<<< HEAD
-from .adaptive import AdaptivePredictor
-from .argmax import ArgmaxPredictor
-from .base import PredictionModule
-from .jinoos import JinoosPredictor
-from .threshold import ThresholdPredictor
-from .tunable import TunablePredictor
-=======
 from ._adaptive import AdaptivePredictor
 from ._argmax import ArgmaxPredictor
 from ._base import PredictionModule
 from ._jinoos import JinoosPredictor
 from ._threshold import ThresholdPredictor
 from ._tunable import TunablePredictor
->>>>>>> 31205c42
 
 __all__ = [
     "AdaptivePredictor",
