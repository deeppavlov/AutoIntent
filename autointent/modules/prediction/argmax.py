from typing import Any

import numpy as np
import numpy.typing as npt
from typing_extensions import Self

from autointent import Context
from autointent.context.data_handler import Tag
from autointent.custom_types import LabelType

from .base import PredictionModule


class ArgmaxPredictor(PredictionModule):
<<<<<<< HEAD
    name = "argmax"

    def fit(self, context: Context) -> None:
        if context.data_handler.has_oos_samples():
            logger = logging.getLogger(__name__)
            logger.warning(
                "Your data contains out-of-scope utterances, but ArgmaxPredictor "
                "cannot detect them. Consider different predictor"
            )

    def predict(self, scores: NDArray[Any]) -> NDArray[Any]:
=======
    metadata = {}  # noqa: RUF012

    def __init__(self) -> None:
        pass

    @classmethod
    def from_context(cls, context: Context) -> Self:
        return cls()

    def fit(
        self,
        scores: npt.NDArray[Any],
        labels: list[LabelType],
        tags: list[Tag] | None = None,
    ) -> None:
        pass

    def predict(self, scores: npt.NDArray[Any]) -> npt.NDArray[Any]:
>>>>>>> c7b5c4e1
        return np.argmax(scores, axis=1)  # type: ignore[no-any-return]

    def load(self, path: str) -> None:
        pass

    def dump(self, path: str) -> None:
        pass<|MERGE_RESOLUTION|>--- conflicted
+++ resolved
@@ -12,23 +12,12 @@
 
 
 class ArgmaxPredictor(PredictionModule):
-<<<<<<< HEAD
-    name = "argmax"
-
-    def fit(self, context: Context) -> None:
-        if context.data_handler.has_oos_samples():
-            logger = logging.getLogger(__name__)
-            logger.warning(
-                "Your data contains out-of-scope utterances, but ArgmaxPredictor "
-                "cannot detect them. Consider different predictor"
-            )
-
-    def predict(self, scores: NDArray[Any]) -> NDArray[Any]:
-=======
     metadata = {}  # noqa: RUF012
 
     def __init__(self) -> None:
         pass
+    name = "argmax"
+
 
     @classmethod
     def from_context(cls, context: Context) -> Self:
@@ -43,7 +32,6 @@
         pass
 
     def predict(self, scores: npt.NDArray[Any]) -> npt.NDArray[Any]:
->>>>>>> c7b5c4e1
         return np.argmax(scores, axis=1)  # type: ignore[no-any-return]
 
     def load(self, path: str) -> None:
