<<<<<<< HEAD
"""Argmax prediction module."""

=======
>>>>>>> 08d74a40
import json
from pathlib import Path
from typing import Any

import numpy as np
import numpy.typing as npt
from typing_extensions import Self

from autointent import Context
from autointent.context.data_handler import Tag
from autointent.custom_types import BaseMetadataDict, LabelType

from .base import PredictionModule
from .utils import InvalidNumClassesError, WrongClassificationError


class ArgmaxPredictorDumpMetadata(BaseMetadataDict):
<<<<<<< HEAD
    """Argmax predictor metadata."""

=======
>>>>>>> 08d74a40
    n_classes: int


class ArgmaxPredictor(PredictionModule):
<<<<<<< HEAD
    """Argmax prediction module."""

=======
>>>>>>> 08d74a40
    name = "argmax"
    n_classes: int

    def __init__(self) -> None:
        """Init."""

    @classmethod
    def from_context(cls, context: Context) -> Self:
        """
        Initialize form context.

        :param context: Context
        """
        return cls()

    def fit(
        self,
        scores: npt.NDArray[Any],
        labels: list[LabelType],
        tags: list[Tag] | None = None,
    ) -> None:
<<<<<<< HEAD
        """
        Argmax not fitting anything.

        :param scores: Scores to fit
        :param labels: Labels to fit
        :param tags: Tags to fit
        :raises WrongClassificationError: If the classification is wrong.
        """
=======
>>>>>>> 08d74a40
        multilabel = isinstance(labels[0], list)
        if multilabel:
            msg = "ArgmaxPredictor is compatible with single-label classifiction only"
            raise WrongClassificationError(msg)
        self.n_classes = len(set(labels).difference([-1]))

    def predict(self, scores: npt.NDArray[Any]) -> npt.NDArray[Any]:
<<<<<<< HEAD
        """
        Predict the argmax.

        :param scores: Scores to predict
        :raises InvalidNumClassesError: If the number of classes is invalid.
        """
=======
>>>>>>> 08d74a40
        if scores.shape[1] != self.n_classes:
            msg = "Provided scores number don't match with number of classes which predictor was trained on."
            raise InvalidNumClassesError(msg)
        return np.argmax(scores, axis=1)  # type: ignore[no-any-return]

    def dump(self, path: str) -> None:
<<<<<<< HEAD
        """
        Dump.

        :param path: Dump path.
        """
=======
>>>>>>> 08d74a40
        self.metadata = ArgmaxPredictorDumpMetadata(n_classes=self.n_classes)

        dump_dir = Path(path)

        with (dump_dir / self.metadata_dict_name).open("w") as file:
            json.dump(self.metadata, file, indent=4)

    def load(self, path: str) -> None:
<<<<<<< HEAD
        """Load."""
=======
>>>>>>> 08d74a40
        dump_dir = Path(path)

        with (dump_dir / self.metadata_dict_name).open() as file:
            metadata: ArgmaxPredictorDumpMetadata = json.load(file)

        self.n_classes = metadata["n_classes"]
        self.metadata = metadata<|MERGE_RESOLUTION|>--- conflicted
+++ resolved
@@ -1,8 +1,5 @@
-<<<<<<< HEAD
 """Argmax prediction module."""
 
-=======
->>>>>>> 08d74a40
 import json
 from pathlib import Path
 from typing import Any
@@ -20,20 +17,12 @@
 
 
 class ArgmaxPredictorDumpMetadata(BaseMetadataDict):
-<<<<<<< HEAD
     """Argmax predictor metadata."""
-
-=======
->>>>>>> 08d74a40
     n_classes: int
 
 
 class ArgmaxPredictor(PredictionModule):
-<<<<<<< HEAD
     """Argmax prediction module."""
-
-=======
->>>>>>> 08d74a40
     name = "argmax"
     n_classes: int
 
@@ -55,7 +44,6 @@
         labels: list[LabelType],
         tags: list[Tag] | None = None,
     ) -> None:
-<<<<<<< HEAD
         """
         Argmax not fitting anything.
 
@@ -64,8 +52,6 @@
         :param tags: Tags to fit
         :raises WrongClassificationError: If the classification is wrong.
         """
-=======
->>>>>>> 08d74a40
         multilabel = isinstance(labels[0], list)
         if multilabel:
             msg = "ArgmaxPredictor is compatible with single-label classifiction only"
@@ -73,29 +59,23 @@
         self.n_classes = len(set(labels).difference([-1]))
 
     def predict(self, scores: npt.NDArray[Any]) -> npt.NDArray[Any]:
-<<<<<<< HEAD
         """
         Predict the argmax.
 
         :param scores: Scores to predict
         :raises InvalidNumClassesError: If the number of classes is invalid.
         """
-=======
->>>>>>> 08d74a40
         if scores.shape[1] != self.n_classes:
             msg = "Provided scores number don't match with number of classes which predictor was trained on."
             raise InvalidNumClassesError(msg)
         return np.argmax(scores, axis=1)  # type: ignore[no-any-return]
 
     def dump(self, path: str) -> None:
-<<<<<<< HEAD
         """
         Dump.
 
         :param path: Dump path.
         """
-=======
->>>>>>> 08d74a40
         self.metadata = ArgmaxPredictorDumpMetadata(n_classes=self.n_classes)
 
         dump_dir = Path(path)
@@ -104,10 +84,7 @@
             json.dump(self.metadata, file, indent=4)
 
     def load(self, path: str) -> None:
-<<<<<<< HEAD
         """Load."""
-=======
->>>>>>> 08d74a40
         dump_dir = Path(path)
 
         with (dump_dir / self.metadata_dict_name).open() as file:
