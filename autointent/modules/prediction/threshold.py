--- conflicted
+++ resolved
@@ -13,14 +13,10 @@
 
 
 class ThresholdPredictor(PredictionModule):
-<<<<<<< HEAD
-    def __init__(self, thresh: float | list[float]):
-=======
     multilabel: bool
     tags: list[Tag]
 
     def __init__(self, thresh: float | list[float]) -> None:
->>>>>>> 67dfcf39
         self.thresh = thresh
 
     def fit(self, context: Context) -> None:
