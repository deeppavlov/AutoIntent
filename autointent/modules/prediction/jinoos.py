import json
from pathlib import Path
from typing import Any

import numpy as np
import numpy.typing as npt
from typing_extensions import Self

from autointent import Context
from autointent.context.data_handler import Tag
from autointent.custom_types import BaseMetadataDict, LabelType
from autointent.metrics.converter import transform

from .base import PredictionModule

default_search_space = np.linspace(0, 1, num=100)


class JinoosPredictorDumpMetadata(BaseMetadataDict):
    thresh: float


class JinoosPredictor(PredictionModule):
<<<<<<< HEAD
    metadata_dict_name = "metadata.json"
    name = "jinoos"
=======
    thresh: float
>>>>>>> c7b5c4e1

    def __init__(
        self,
        search_space: list[float] | None = None,
    ) -> None:
        self.search_space = np.array(search_space) if search_space is not None else default_search_space

    @classmethod
    def from_context(cls, context: Context, search_space: list[float] | None = None) -> Self:
        return cls(
            search_space=search_space,
        )

    def fit(
        self,
        scores: npt.NDArray[Any],
        labels: list[LabelType],
        tags: list[Tag] | None = None,
    ) -> None:
        """
        TODO: use dev split instead of test split
        """
        pred_classes, best_scores = _predict(scores)

        metrics_list: list[float] = []
        for thresh in self.search_space:
            y_pred = _detect_oos(pred_classes, best_scores, thresh)
            metric_value = jinoos_score(labels, y_pred)
            metrics_list.append(metric_value)

        self.thresh = float(self.search_space[np.argmax(metrics_list)])

    def predict(self, scores: npt.NDArray[Any]) -> npt.NDArray[Any]:
        pred_classes, best_scores = _predict(scores)
        return _detect_oos(pred_classes, best_scores, self.thresh)

    def dump(self, path: str) -> None:
        self.metadata = JinoosPredictorDumpMetadata(thresh=self.thresh)

        dump_dir = Path(path)

        with (dump_dir / self.metadata_dict_name).open("w") as file:
            json.dump(self.metadata, file, indent=4)

    def load(self, path: str) -> None:
        dump_dir = Path(path)

        with (dump_dir / self.metadata_dict_name).open() as file:
            metadata: JinoosPredictorDumpMetadata = json.load(file)

        self.thresh = metadata["thresh"]
        self.metadata = metadata


def _predict(scores: npt.NDArray[np.float64]) -> tuple[npt.NDArray[np.int64], npt.NDArray[np.float64]]:
    pred_classes = np.argmax(scores, axis=1)
    best_scores = scores[np.arange(len(scores)), pred_classes]
    return pred_classes, best_scores


def _detect_oos(classes: npt.NDArray[Any], scores: npt.NDArray[Any], thresh: float) -> npt.NDArray[Any]:
    classes[scores < thresh] = -1  # out of scope
    return classes


def jinoos_score(y_true: list[LabelType] | npt.NDArray[Any], y_pred: list[LabelType] | npt.NDArray[Any]) -> float:
    """
    joint in and out of scope score

    ```math
    \\frac{C_{in}}{N_{in}}+\\frac{C_{oos}}{N_{oos}},
    ```

    where $C_{in}$ is the number of correctly predicted in-domain labels, \
    and $N_{in}$ is the total number of in-domain labels. The same for OOS samples
    """
    y_true_, y_pred_ = transform(y_true, y_pred)

    in_domain_mask = y_true_ != -1
    correct_mask = y_true_ == y_pred_

    correct_in_domain = np.sum(correct_mask & in_domain_mask)
    total_in_domain = np.sum(in_domain_mask)
    accuracy_in_domain = correct_in_domain / total_in_domain

    correct_oos = np.sum(correct_mask & ~in_domain_mask)
    total_oos = np.sum(~in_domain_mask)
    accuracy_oos = correct_oos / total_oos

    return accuracy_in_domain + accuracy_oos  # type: ignore[no-any-return]<|MERGE_RESOLUTION|>--- conflicted
+++ resolved
@@ -21,12 +21,8 @@
 
 
 class JinoosPredictor(PredictionModule):
-<<<<<<< HEAD
-    metadata_dict_name = "metadata.json"
+    thresh: float
     name = "jinoos"
-=======
-    thresh: float
->>>>>>> c7b5c4e1
 
     def __init__(
         self,
