"""Jinoos predictor module."""

import json
from pathlib import Path
from typing import Any

import numpy as np
import numpy.typing as npt
from typing_extensions import Self

from autointent import Context
from autointent.context.data_handler import Tag
from autointent.custom_types import BaseMetadataDict, LabelType
from autointent.metrics.converter import transform

from .base import PredictionModule
from .utils import InvalidNumClassesError, WrongClassificationError

default_search_space = np.linspace(0, 1, num=100)


class JinoosPredictorDumpMetadata(BaseMetadataDict):
    """Metadata for Jinoos predictor dump."""

    thresh: float
    n_classes: int


class JinoosPredictor(PredictionModule):
    """Jinoos predictor module."""

    thresh: float
    name = "jinoos"
    n_classes: int

    def __init__(
        self,
        search_space: list[float] | None = None,
    ) -> None:
        """
        Initialize Jinoos predictor.

        :param search_space: Search space for threshold
        """
        self.search_space = np.array(search_space) if search_space is not None else default_search_space

    @classmethod
    def from_context(cls, context: Context, search_space: list[float] | None = None) -> Self:
        """
        Initialize from context.

        :param context: Context
        :param search_space: Search space
        :return:
        """
        return cls(
            search_space=search_space,
        )

    def fit(
        self,
        scores: npt.NDArray[Any],
        labels: list[LabelType],
        tags: list[Tag] | None = None,
    ) -> None:
        """
        Fit the model.

        :param scores: Scores to fit
        :param labels: Labels to fit
        :param tags: Tags to fit
        :return:
        """
<<<<<<< HEAD
        # TODO: use dev split instead of test split.
=======
        multilabel = isinstance(labels[0], list)
        if multilabel:
            msg = "JinoosPredictor is compatible with single-label classification only"
            raise WrongClassificationError(msg)
        self.n_classes = len(set(labels).difference([-1]))

>>>>>>> 08d74a40
        pred_classes, best_scores = _predict(scores)

        metrics_list: list[float] = []
        for thresh in self.search_space:
            y_pred = _detect_oos(pred_classes, best_scores, thresh)
            metric_value = self.jinoos_score(labels, y_pred)
            metrics_list.append(metric_value)

        self.thresh = float(self.search_space[np.argmax(metrics_list)])

    def predict(self, scores: npt.NDArray[Any]) -> npt.NDArray[Any]:
<<<<<<< HEAD
        """
        Predict the best score.

        :param scores: Scores to predict
        :return:
        """
=======
        if scores.shape[1] != self.n_classes:
            msg = "Provided scores number don't match with number of classes which predictor was trained on."
            raise InvalidNumClassesError(msg)
>>>>>>> 08d74a40
        pred_classes, best_scores = _predict(scores)
        return _detect_oos(pred_classes, best_scores, self.thresh)

    def dump(self, path: str) -> None:
<<<<<<< HEAD
        """
        Dump all data needed for inference.

        :param path: Path to dump
        :return:
        """
        self.metadata = JinoosPredictorDumpMetadata(thresh=self.thresh)
=======
        self.metadata = JinoosPredictorDumpMetadata(thresh=self.thresh, n_classes=self.n_classes)
>>>>>>> 08d74a40

        dump_dir = Path(path)

        with (dump_dir / self.metadata_dict_name).open("w") as file:
            json.dump(self.metadata, file, indent=4)

    def load(self, path: str) -> None:
        """
        Load data from dump.

        :param path: Path to load
        :return:
        """
        dump_dir = Path(path)

        with (dump_dir / self.metadata_dict_name).open() as file:
            metadata: JinoosPredictorDumpMetadata = json.load(file)

        self.thresh = metadata["thresh"]
        self.metadata = metadata
        self.n_classes = metadata["n_classes"]

    @staticmethod
    def jinoos_score(y_true: list[LabelType] | npt.NDArray[Any], y_pred: list[LabelType] | npt.NDArray[Any]) -> float:
        r"""
        Calculate Jinoos score.

        .. math::

            \\frac{C_{in}}{N_{in}}+\\frac{C_{oos}}{N_{oos}}

        where $C_{in}$ is the number of correctly predicted in-domain labels
         and $N_{in}$ is the total number of in-domain labels. The same for OOS samples

        :param y_true: True labels
        :param y_pred: Predicted labels
        :return:
        """
        y_true_, y_pred_ = transform(y_true, y_pred)

        in_domain_mask = y_true_ != -1
        correct_mask = y_true_ == y_pred_

        correct_in_domain = np.sum(correct_mask & in_domain_mask)
        total_in_domain = np.sum(in_domain_mask)
        accuracy_in_domain = correct_in_domain / total_in_domain

        correct_oos = np.sum(correct_mask & ~in_domain_mask)
        total_oos = np.sum(~in_domain_mask)
        accuracy_oos = correct_oos / total_oos

        return accuracy_in_domain + accuracy_oos  # type: ignore[no-any-return]


def _predict(scores: npt.NDArray[np.float64]) -> tuple[npt.NDArray[np.int64], npt.NDArray[np.float64]]:
    """
    Predict the best score.

    :param scores: Scores to predict
    :return:
    """
    pred_classes = np.argmax(scores, axis=1)
    best_scores = scores[np.arange(len(scores)), pred_classes]
    return pred_classes, best_scores


def _detect_oos(classes: npt.NDArray[Any], scores: npt.NDArray[Any], thresh: float) -> npt.NDArray[Any]:
    """
    Detect out of scope samples.

    :param classes: Classes to detect
    :param scores: Scores to detect
    :param thresh: Threshold to detect
    :return:
    """
    classes[scores < thresh] = -1  # out of scope
    return classes<|MERGE_RESOLUTION|>--- conflicted
+++ resolved
@@ -71,16 +71,14 @@
         :param tags: Tags to fit
         :return:
         """
-<<<<<<< HEAD
         # TODO: use dev split instead of test split.
-=======
+
         multilabel = isinstance(labels[0], list)
         if multilabel:
             msg = "JinoosPredictor is compatible with single-label classification only"
             raise WrongClassificationError(msg)
         self.n_classes = len(set(labels).difference([-1]))
 
->>>>>>> 08d74a40
         pred_classes, best_scores = _predict(scores)
 
         metrics_list: list[float] = []
@@ -92,33 +90,26 @@
         self.thresh = float(self.search_space[np.argmax(metrics_list)])
 
     def predict(self, scores: npt.NDArray[Any]) -> npt.NDArray[Any]:
-<<<<<<< HEAD
         """
         Predict the best score.
 
         :param scores: Scores to predict
         :return:
         """
-=======
         if scores.shape[1] != self.n_classes:
             msg = "Provided scores number don't match with number of classes which predictor was trained on."
             raise InvalidNumClassesError(msg)
->>>>>>> 08d74a40
         pred_classes, best_scores = _predict(scores)
         return _detect_oos(pred_classes, best_scores, self.thresh)
 
     def dump(self, path: str) -> None:
-<<<<<<< HEAD
         """
         Dump all data needed for inference.
 
         :param path: Path to dump
         :return:
         """
-        self.metadata = JinoosPredictorDumpMetadata(thresh=self.thresh)
-=======
         self.metadata = JinoosPredictorDumpMetadata(thresh=self.thresh, n_classes=self.n_classes)
->>>>>>> 08d74a40
 
         dump_dir = Path(path)
 
