"""Predictior module."""
from abc import ABC, abstractmethod
from typing import Any

import numpy as np
import numpy.typing as npt

from autointent import Context
from autointent.context.data_handler import Tag
from autointent.context.optimization_info import PredictorArtifact
from autointent.custom_types import LabelType
from autointent.metrics import PredictionMetricFn
from autointent.modules.base import Module


class PredictionModule(Module, ABC):
    """Base class for prediction modules."""

    @abstractmethod
    def fit(
        self,
        scores: npt.NDArray[Any],
        labels: list[LabelType],
        tags: list[Tag] | None = None,
    ) -> None:
        """
        Fit the model.

        :param scores: Scores to fit
        :param labels: Labels to fit
        :param tags: Tags to fit
        :return:
        """

    @abstractmethod
    def predict(self, scores: npt.NDArray[Any]) -> npt.NDArray[Any]:
        """
        Predict the best score.

        :param scores: Scores to predict
        :return:
        """

    def score(self, context: Context, metric_fn: PredictionMetricFn) -> float:
        """
        Calculate metric on test set and return metric value.

        :param context: Context to score
        :param metric_fn: Metric function
        :return: Score
        """
        labels, scores = get_prediction_evaluation_data(context)
        self._predictions = self.predict(scores)
        return metric_fn(labels, self._predictions)

    def get_assets(self) -> PredictorArtifact:
        """
        Return useful assets that represent intermediate data into context.

        :return:
        """
        return PredictorArtifact(labels=self._predictions)

    def clear_cache(self) -> None:
        """Clear cache."""


def get_prediction_evaluation_data(
    context: Context,
) -> tuple[list[LabelType], npt.NDArray[Any]]:
    """
    Get prediction evaluation data.

    :param context: Context
    :return:
    """
    labels = np.array(context.data_handler.labels_test)
    scores = context.optimization_info.get_best_test_scores()

    if scores is None:
        msg = "No test scores found in the optimization info"
        raise ValueError(msg)

    oos_scores = context.optimization_info.get_best_oos_scores()
    return_scores = scores
    if oos_scores is not None:
        oos_labels = (
            [[0] * context.get_n_classes()] * len(oos_scores) if context.is_multilabel() else [-1] * len(oos_scores)  # type: ignore[list-item]
        )
        labels = np.concatenate([labels, np.array(oos_labels)])
        return_scores = np.concatenate([scores, oos_scores])

<<<<<<< HEAD
    return labels.tolist(), return_scores


def apply_tags(labels: npt.NDArray[Any], scores: npt.NDArray[Any], tags: list[Tag]) -> npt.NDArray[Any]:
    """
    Use this function with a multilabel predictor.

    If some intent classes have a common tag (i.e., they are mutually exclusive)
    and are assigned to one sample, leave only the class with the highest score.

    :param labels: Binary labels of shape (n_samples, n_classes)
    :param scores: (n_samples, n_classes) with float values from 0..1
    :param tags: list of Tags
    :return: np.ndarray of shape (n_samples, n_classes) with binary labels
    """
    n_samples, _ = labels.shape
    res = np.copy(labels)

    for i in range(n_samples):
        sample_labels = labels[i].astype(bool)
        sample_scores = scores[i]

        for tag in tags:
            if any(sample_labels[idx] for idx in tag.intent_ids):
                # Find the index of the class with the highest score among the tagged indices
                max_score_index = max(tag.intent_ids, key=lambda idx: sample_scores[idx])
                # Set all other tagged indices to 0 in the res
                for idx in tag.intent_ids:
                    if idx != max_score_index:
                        res[i, idx] = 0

    return res
=======
    return labels.tolist(), return_scores
>>>>>>> 08d74a40
<|MERGE_RESOLUTION|>--- conflicted
+++ resolved
@@ -63,6 +63,7 @@
 
     def clear_cache(self) -> None:
         """Clear cache."""
+        pass
 
 
 def get_prediction_evaluation_data(
@@ -90,39 +91,4 @@
         labels = np.concatenate([labels, np.array(oos_labels)])
         return_scores = np.concatenate([scores, oos_scores])
 
-<<<<<<< HEAD
-    return labels.tolist(), return_scores
-
-
-def apply_tags(labels: npt.NDArray[Any], scores: npt.NDArray[Any], tags: list[Tag]) -> npt.NDArray[Any]:
-    """
-    Use this function with a multilabel predictor.
-
-    If some intent classes have a common tag (i.e., they are mutually exclusive)
-    and are assigned to one sample, leave only the class with the highest score.
-
-    :param labels: Binary labels of shape (n_samples, n_classes)
-    :param scores: (n_samples, n_classes) with float values from 0..1
-    :param tags: list of Tags
-    :return: np.ndarray of shape (n_samples, n_classes) with binary labels
-    """
-    n_samples, _ = labels.shape
-    res = np.copy(labels)
-
-    for i in range(n_samples):
-        sample_labels = labels[i].astype(bool)
-        sample_scores = scores[i]
-
-        for tag in tags:
-            if any(sample_labels[idx] for idx in tag.intent_ids):
-                # Find the index of the class with the highest score among the tagged indices
-                max_score_index = max(tag.intent_ids, key=lambda idx: sample_scores[idx])
-                # Set all other tagged indices to 0 in the res
-                for idx in tag.intent_ids:
-                    if idx != max_score_index:
-                        res[i, idx] = 0
-
-    return res
-=======
-    return labels.tolist(), return_scores
->>>>>>> 08d74a40
+    return labels.tolist(), return_scores