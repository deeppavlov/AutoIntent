--- conflicted
+++ resolved
@@ -42,13 +42,9 @@
 
     classifier_file_name: str = "classifier.joblib"
     embedding_model_subdir: str = "embedding_model"
-<<<<<<< HEAD
-    name = "linear"
-
-    def __init__(self, cv: int = 3, n_jobs: int = 1) -> None:
-=======
     precomputed_embeddings: bool = False
     db_dir: str
+    name = "linear"
 
     def __init__(
         self,
@@ -60,7 +56,6 @@
         batch_size: int = 32,
         max_length: int | None = None,
     ) -> None:
->>>>>>> c7b5c4e1
         self.cv = cv
         self.n_jobs = n_jobs
         self.device = device
