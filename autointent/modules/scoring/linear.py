import json
from pathlib import Path
from typing import Any

import joblib
import numpy as np
import numpy.typing as npt
from sklearn.linear_model import LogisticRegression, LogisticRegressionCV
from sklearn.multioutput import MultiOutputClassifier
from typing_extensions import Self

<<<<<<< HEAD
from autointent.context import Context
from autointent.context.vector_index_client import VectorIndexClient
from autointent.custom_types import LABEL_TYPE
from autointent.modules.base import BaseMetadataDict
=======
from autointent import Context
from autointent.context.embedder import Embedder
>>>>>>> f5104261

from .base import ScoringModule


class LinearScorerDumpDict(BaseMetadataDict):
    model_name: str
    db_dir: str
    cv: int
    n_jobs: int
    device: str
    seed: int
    multilabel: bool


class LinearScorer(ScoringModule):
    """
    TODO:
    - implement different modes (incremental learning with SGD and simple learning with LogisticRegression)
    - control n_jobs
    - adjust cv
    - separate the sklearn fit() process and transformers tokenizers process (from vector_index embedding function)
        to avoid the warnings:
    ```
    huggingface/tokenizers: The current process just got forked, after parallelism has already been used. Disabling \
        parallelism to avoid deadlocks...
    To disable this warning, you can either:
        - Avoid using `tokenizers` before the fork if possible
        - Explicitly set the environment variable TOKENIZERS_PARALLELISM=(true | false)
    ```
    """

    classifier_file_name: str = "classifier.joblib"
    embedding_model_subdir: str = "embedding_model"

<<<<<<< HEAD
    def __init__(
        self,
        db_dir: str,
        model_name: str = "sentence-transformers/all-MiniLM-L6-v2",
        cv: int = 3,
        n_jobs: int = -1,
        device: str = "cpu",
        seed: int = 0,
        multilabel: bool = False,
    ) -> None:
=======
    def __init__(self, cv: int = 3, n_jobs: int = 1) -> None:
>>>>>>> f5104261
        self.cv = cv
        self.n_jobs = n_jobs
        self.device = device
        self.db_dir = db_dir
        self.seed = seed
        self.model_name = model_name
        self._multilabel = multilabel

    @classmethod
    def from_context(
        cls,
        context: Context,
        model_name: str = "sentence-transformers/all-MiniLM-L6-v2",
        cv: int = 3,
        n_jobs: int = -1,
    ) -> Self:
        return cls(
            model_name=model_name,
            db_dir=context.db_dir,
            cv=cv,
            n_jobs=n_jobs,
            device=context.device,
            seed=context.seed,
        )

    def fit(self, utterances: list[str], labels: list[LABEL_TYPE], **kwargs: dict[str, Any]) -> None:
        self._multilabel = isinstance(labels[0], list)

        vector_index_client = VectorIndexClient(self.device, self.db_dir)
        vector_index = vector_index_client.get_or_create_index(self.model_name)

        features = vector_index.embed(utterances) if vector_index.is_empty() else vector_index.get_all_embeddings()

        if self._multilabel:
            base_clf = LogisticRegression()
            clf = MultiOutputClassifier(base_clf)
        else:
            clf = LogisticRegressionCV(cv=self.cv, n_jobs=self.n_jobs, random_state=self.seed)

        clf.fit(features, labels)

        self._clf = clf
<<<<<<< HEAD
        self._embedder = vector_index.embedding_model
        self.metadata = LinearScorerDumpDict(
            model_name=self.model_name,
            db_dir=self.db_dir,
            cv=self.cv,
            n_jobs=self.n_jobs,
            device=self.device,
            seed=self.seed,
            multilabel=self._multilabel,
        )
=======
        self._embedder = vector_index.embedder
>>>>>>> f5104261

    def predict(self, utterances: list[str]) -> npt.NDArray[Any]:
        features = self._embedder.embed(utterances)
        probas = self._clf.predict_proba(features)
        if self._multilabel:
            probas = np.stack(probas, axis=1)[..., 1]
        return probas  # type: ignore[no-any-return]

    def clear_cache(self) -> None:
        self._embedder.delete()

    def dump(self, path: str) -> None:
        dump_dir = Path(path)

        metadata_path = dump_dir / self.metadata_dict_name
        with metadata_path.open("w") as file:
            json.dump(self.metadata, file, indent=4)

        # dump sklearn model
        clf_path = dump_dir / self.classifier_file_name
        joblib.dump(self._clf, clf_path)

        # dump sentence transformer model
        self._embedder.dump(dump_dir / self.embedding_model_subdir)

    def load(self, path: str) -> None:
        dump_dir = Path(path)

        metadata_path = dump_dir / self.metadata_dict_name
        with metadata_path.open() as file:
            metadata: LinearScorerDumpDict = json.load(file)
        self._multilabel = metadata["multilabel"]

        # load sklearn model
        clf_path = dump_dir / self.classifier_file_name
        self._clf = joblib.load(clf_path)

        # load sentence transformer model
        embedder_dir = dump_dir / self.embedding_model_subdir
        self._embedder = Embedder(device=metadata["device"], model_path=embedder_dir)<|MERGE_RESOLUTION|>--- conflicted
+++ resolved
@@ -9,15 +9,11 @@
 from sklearn.multioutput import MultiOutputClassifier
 from typing_extensions import Self
 
-<<<<<<< HEAD
 from autointent.context import Context
 from autointent.context.vector_index_client import VectorIndexClient
 from autointent.custom_types import LABEL_TYPE
 from autointent.modules.base import BaseMetadataDict
-=======
-from autointent import Context
 from autointent.context.embedder import Embedder
->>>>>>> f5104261
 
 from .base import ScoringModule
 
@@ -52,7 +48,6 @@
     classifier_file_name: str = "classifier.joblib"
     embedding_model_subdir: str = "embedding_model"
 
-<<<<<<< HEAD
     def __init__(
         self,
         db_dir: str,
@@ -63,9 +58,6 @@
         seed: int = 0,
         multilabel: bool = False,
     ) -> None:
-=======
-    def __init__(self, cv: int = 3, n_jobs: int = 1) -> None:
->>>>>>> f5104261
         self.cv = cv
         self.n_jobs = n_jobs
         self.device = device
@@ -108,8 +100,7 @@
         clf.fit(features, labels)
 
         self._clf = clf
-<<<<<<< HEAD
-        self._embedder = vector_index.embedding_model
+        self._embedder = vector_index.embedder
         self.metadata = LinearScorerDumpDict(
             model_name=self.model_name,
             db_dir=self.db_dir,
@@ -119,9 +110,6 @@
             seed=self.seed,
             multilabel=self._multilabel,
         )
-=======
-        self._embedder = vector_index.embedder
->>>>>>> f5104261
 
     def predict(self, utterances: list[str]) -> npt.NDArray[Any]:
         features = self._embedder.embed(utterances)
