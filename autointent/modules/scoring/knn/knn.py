import json
from pathlib import Path
from typing import Any

import numpy as np
import numpy.typing as npt
from typing_extensions import Self

from autointent.context import Context
from autointent.context.vector_index_client import VectorIndex, VectorIndexClient
from autointent.context.vector_index_client.cache import get_db_dir
from autointent.custom_types import WEIGHT_TYPES, BaseMetadataDict, LabelType
from autointent.modules.scoring.base import ScoringModule

from .weighting import apply_weights


class KNNScorerDumpMetadata(BaseMetadataDict):
    n_classes: int
    multilabel: bool
    db_dir: str
    batch_size: int
    max_length: int | None


class KNNScorer(ScoringModule):
    weights: WEIGHT_TYPES
    _vector_index: VectorIndex
<<<<<<< HEAD
    name = "knn"

    def __init__(self, k: int, weights: WEIGHT_TYPES) -> None:
=======
    prebuilt_index: bool = False

    def __init__(
        self,
        model_name: str,
        k: int,
        weights: WEIGHT_TYPES,
        db_dir: str | None = None,
        device: str = "cpu",
        batch_size: int = 32,
        max_length: int | None = None,
    ) -> None:
>>>>>>> c7b5c4e1
        """
        Arguments
        ---
        - `k`: int, number of closest neighbors to consider during inference;
        - `weights`: bool or str from "uniform", "distance", "closest"
            - uniform (equivalent to False): a unit weight for each sample
            - distance (equivalent to True): weight is calculated as 1 / (distance_to_neighbor + 1e-5),
            - closest: each sample has a non zero weight iff is the closest sample of some class
        - `device`: str, something like "cuda:0" or "cuda:0,1,2", a device to store embedding function
        """
        if db_dir is None:
            db_dir = str(get_db_dir())
        self.model_name = model_name
        self.k = k
        self.weights = weights
        self.db_dir = db_dir
        self.device = device
        self.batch_size = batch_size
        self.max_length = max_length

    @classmethod
    def from_context(
        cls,
        context: Context,
        k: int,
        weights: WEIGHT_TYPES,
        model_name: str | None = None,
    ) -> Self:
        if model_name is None:
            model_name = context.optimization_info.get_best_embedder()
            prebuilt_index = True
        else:
            prebuilt_index = context.vector_index_client.exists(model_name)

        instance = cls(
            model_name=model_name,
            k=k,
            weights=weights,
            db_dir=str(context.db_dir),
            device=context.device,
            batch_size=context.embedder_batch_size,
            max_length=context.embedder_max_length,
        )
        instance.prebuilt_index = prebuilt_index
        return instance

    def fit(self, utterances: list[str], labels: list[LabelType]) -> None:
        if isinstance(labels[0], list):
            self.n_classes = len(labels[0])
            self.multilabel = True
        else:
            self.n_classes = len(set(labels))
            self.multilabel = False
        vector_index_client = VectorIndexClient(self.device, self.db_dir)

        if self.prebuilt_index:
            # this happens only after RetrievalNode optimization
            self._vector_index = vector_index_client.get_index(self.model_name)
            if len(utterances) != len(self._vector_index.texts):
                msg = "Vector index mismatches provided utterances"
                raise ValueError(msg)
        else:
            self._vector_index = vector_index_client.create_index(self.model_name, utterances, labels)

    def predict(self, utterances: list[str]) -> npt.NDArray[Any]:
        labels, distances, _ = self._vector_index.query(utterances, self.k)
        return apply_weights(np.array(labels), np.array(distances), self.weights, self.n_classes, self.multilabel)

    def clear_cache(self) -> None:
        self._vector_index.delete()

    def dump(self, path: str) -> None:
        self.metadata = KNNScorerDumpMetadata(
            db_dir=self.db_dir,
            n_classes=self.n_classes,
            multilabel=self.multilabel,
            batch_size=self.batch_size,
            max_length=self.max_length,
        )

        dump_dir = Path(path)

        with (dump_dir / self.metadata_dict_name).open("w") as file:
            json.dump(self.metadata, file, indent=4)

        self._vector_index.dump(dump_dir)

    def load(self, path: str) -> None:
        dump_dir = Path(path)

        with (dump_dir / self.metadata_dict_name).open() as file:
            self.metadata: KNNScorerDumpMetadata = json.load(file)

        self.n_classes = self.metadata["n_classes"]
        self.multilabel = self.metadata["multilabel"]

        vector_index_client = VectorIndexClient(
            device=self.device,
            db_dir=self.metadata["db_dir"],
            embedder_batch_size=self.metadata["batch_size"],
            embedder_max_length=self.metadata["max_length"],
        )
        self._vector_index = vector_index_client.get_index(self.model_name)<|MERGE_RESOLUTION|>--- conflicted
+++ resolved
@@ -26,11 +26,7 @@
 class KNNScorer(ScoringModule):
     weights: WEIGHT_TYPES
     _vector_index: VectorIndex
-<<<<<<< HEAD
     name = "knn"
-
-    def __init__(self, k: int, weights: WEIGHT_TYPES) -> None:
-=======
     prebuilt_index: bool = False
 
     def __init__(
@@ -43,7 +39,6 @@
         batch_size: int = 32,
         max_length: int | None = None,
     ) -> None:
->>>>>>> c7b5c4e1
         """
         Arguments
         ---
