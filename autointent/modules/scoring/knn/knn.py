from typing import Literal, Callable

import numpy as np
from chromadb import Collection

<<<<<<< HEAD
from autointent.context import multiclass_metadata_as_labels, multilabel_metadata_as_labels
from autointent.modules.scoring.base import Context, ScoringModule

=======
from ..base import Context, ScoringModule
>>>>>>> 136e3633
from .weighting import apply_weights


class KNNScorer(ScoringModule):
    def __init__(self, k: int, weights: Literal["uniform", "distance", "closest"] | bool):
        """
        Arguments
        ---
        - `k`: int, number of closest neighbors to consider during inference;
        - `weights`: bool or str from "uniform", "distance", "closest"
            - uniform (equivalent to False): a unit weight for each sample
            - distance (equivalent to True): weight is calculated as 1 / (distance_to_neighbor + 1e-5),
            - closest: each sample has a non zero weight iff is the closest sample of some class
        - `device`: str, something like "cuda:0" or "cuda:0,1,2", a device to store embedding function
        """
        self.k = k
        if isinstance(weights, bool):
            weights = "distance" if weights else "uniform"
        self.weights = weights

    def fit(self, context: Context):
        self._multilabel = context.multilabel
        self._collection = context.get_best_collection()
        self._n_classes = context.n_classes
        self._converter = context.vector_index.metadata_as_labels

    def predict(self, utterances: list[str]):
<<<<<<< HEAD
        labels, distances = query(self._collection, self.k, utterances)
        return apply_weights(labels, distances, self.weights, self._n_classes, self._multilabel)
=======
        labels, distances = query(self._collection, self.k, utterances, self._converter)
        probs = apply_weights(labels, distances, self.weights, self._n_classes, self._multilabel)
        return probs
>>>>>>> 136e3633

    def clear_cache(self):
        model = self._collection._embedding_function._model  # noqa: SLF001
        model.to(device="cpu")
        del model
        self._collection = None


def query(
    collection: Collection,
    k: int,
    utterances: list[str],
    converter: Callable
):
    """
    Return
    ---

    `labels`:
    - multiclass case: np.ndarray of shape (n_samples, n_neighbors) with integer labels from [0,n_classes-1]
    - multilabel case: np.ndarray of shape (n_samples, n_neighbors, n_classes) with binary labels

    `distances`: np.ndarray of shape (n_samples, n_neighbors) with integer labels from 0..n_classes-1
    """
    query_res = collection.query(
        query_texts=utterances,
        n_results=k,
        include=["metadatas", "documents", "distances"],  # one can add "embeddings"
    )

    res_labels = np.array([converter(candidates) for candidates in query_res["metadatas"]])
    res_distances = np.array(query_res["distances"])

    return res_labels, res_distances<|MERGE_RESOLUTION|>--- conflicted
+++ resolved
@@ -1,15 +1,11 @@
-from typing import Literal, Callable
+from collections.abc import Callable
+from typing import Literal
 
 import numpy as np
 from chromadb import Collection
 
-<<<<<<< HEAD
-from autointent.context import multiclass_metadata_as_labels, multilabel_metadata_as_labels
 from autointent.modules.scoring.base import Context, ScoringModule
 
-=======
-from ..base import Context, ScoringModule
->>>>>>> 136e3633
 from .weighting import apply_weights
 
 
@@ -37,14 +33,8 @@
         self._converter = context.vector_index.metadata_as_labels
 
     def predict(self, utterances: list[str]):
-<<<<<<< HEAD
-        labels, distances = query(self._collection, self.k, utterances)
+        labels, distances = query(self._collection, self.k, utterances, self._converter)
         return apply_weights(labels, distances, self.weights, self._n_classes, self._multilabel)
-=======
-        labels, distances = query(self._collection, self.k, utterances, self._converter)
-        probs = apply_weights(labels, distances, self.weights, self._n_classes, self._multilabel)
-        return probs
->>>>>>> 136e3633
 
     def clear_cache(self):
         model = self._collection._embedding_function._model  # noqa: SLF001
