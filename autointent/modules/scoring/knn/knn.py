--- conflicted
+++ resolved
@@ -151,13 +151,9 @@
             embedder_batch_size=self.metadata["batch_size"],
             embedder_max_length=self.metadata["max_length"],
         )
-<<<<<<< HEAD
-        self._vector_index = vector_index_client.get_index(self.model_name)
+        self._vector_index = vector_index_client.get_index(self.embedder_name)
 
     def _predict(self, utterances: list[str]) -> tuple[npt.NDArray[Any], list[list[str]]]:
         labels, distances, neigbors = self._vector_index.query(utterances, self.k)
         scores = apply_weights(np.array(labels), np.array(distances), self.weights, self.n_classes, self.multilabel)
-        return scores, neigbors
-=======
-        self._vector_index = vector_index_client.get_index(self.embedder_name)
->>>>>>> 7ccbca2e
+        return scores, neigbors