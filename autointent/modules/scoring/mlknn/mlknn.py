import json
from pathlib import Path
from typing import Any, TypedDict

import numpy as np
from numpy.typing import NDArray
from typing_extensions import Self

from autointent import Context
from autointent.context.vector_index_client import VectorIndexClient
from autointent.context.vector_index_client.cache import get_db_dir
from autointent.custom_types import BaseMetadataDict, LabelType
from autointent.modules.scoring.base import ScoringModule


class MLKnnScorerDumpMetadata(BaseMetadataDict):
    db_dir: str
    n_classes: int
    batch_size: int
    max_length: int | None


class ArrayToSave(TypedDict):
    prior_prob_true: NDArray[np.float64]
    prior_prob_false: NDArray[np.float64]
    cond_prob_true: NDArray[np.float64]
    cond_prob_false: NDArray[np.float64]


class MLKnnScorer(ScoringModule):
    _multilabel: bool
    n_classes: int
    _prior_prob_true: NDArray[np.float64]
    _prior_prob_false: NDArray[np.float64]
    _cond_prob_true: NDArray[np.float64]
    _cond_prob_false: NDArray[np.float64]
    arrays_filename: str = "probs.npz"
    metadata: MLKnnScorerDumpMetadata
    prebuilt_index: bool = False
    name = "mlknn"

    def __init__(
        self,
        k: int,
        embedder_name: str,
        db_dir: str | None = None,
        s: float = 1.0,
        ignore_first_neighbours: int = 0,
        device: str = "cpu",
        batch_size: int = 32,
        max_length: int | None = None,
    ) -> None:
        if db_dir is None:
            db_dir = str(get_db_dir())
        self.k = k
        self.embedder_name = embedder_name
        self.s = s
        self.ignore_first_neighbours = ignore_first_neighbours
        self.db_dir = db_dir
        self.device = device
        self.batch_size = batch_size
        self.max_length = max_length

    @classmethod
    def from_context(
        cls,
        context: Context,
        k: int,
        s: float = 1.0,
        ignore_first_neighbours: int = 0,
        embedder_name: str | None = None,
    ) -> Self:
        if embedder_name is None:
            embedder_name = context.optimization_info.get_best_embedder()
            prebuilt_index = True
        else:
            prebuilt_index = context.vector_index_client.exists(embedder_name)

        instance = cls(
            k=k,
            embedder_name=embedder_name,
            s=s,
            ignore_first_neighbours=ignore_first_neighbours,
            db_dir=str(context.get_db_dir()),
            device=context.get_device(),
            batch_size=context.get_batch_size(),
            max_length=context.get_max_length(),
        )
        instance.prebuilt_index = prebuilt_index
        return instance

    def get_embedder_name(self) -> str:
        return self.embedder_name

    def fit(self, utterances: list[str], labels: list[LabelType]) -> None:
        if not isinstance(labels[0], list):
            msg = "mlknn scorer support only multilabel input"
            raise TypeError(msg)

        self.n_classes = len(labels[0])

        vector_index_client = VectorIndexClient(self.device, self.db_dir)

        if self.prebuilt_index:
            # this happens only when LinearScorer is within Pipeline opimization after RetrievalNode optimization
            self.vector_index = vector_index_client.get_index(self.embedder_name)
            if len(utterances) != len(self.vector_index.texts):
                msg = "Vector index mismatches provided utterances"
                raise ValueError(msg)
        else:
            self.vector_index = vector_index_client.create_index(self.embedder_name, utterances, labels)

        self.features = (
            self.vector_index.embedder.embed(utterances)
            if self.vector_index.is_empty()
            else self.vector_index.get_all_embeddings()
        )
        self.labels = np.array(labels)
        self._prior_prob_true, self._prior_prob_false = self._compute_prior(self.labels)
        self._cond_prob_true, self._cond_prob_false = self._compute_cond()

    def _compute_prior(self, y: NDArray[np.float64]) -> tuple[NDArray[np.float64], NDArray[np.float64]]:
        prior_prob_true = (self.s + y.sum(axis=0)) / (self.s * 2 + y.shape[0])
        prior_prob_false = 1 - prior_prob_true
        return prior_prob_true, prior_prob_false

    def _compute_cond(self) -> tuple[NDArray[np.float64], NDArray[np.float64]]:
        c = np.zeros((self.n_classes, self.k + 1), dtype=int)
        cn = np.zeros((self.n_classes, self.k + 1), dtype=int)

        neighbors_labels, _ = self._get_neighbors(self.features)

        for i in range(self.labels.shape[0]):
            deltas = np.sum(neighbors_labels[i], axis=0).astype(int)
            idx_helper = np.arange(self.n_classes)
            deltas_idx = deltas[idx_helper]
            c[idx_helper, deltas_idx] += self.labels[i]
            cn[idx_helper, deltas_idx] += 1 - self.labels[i]

        c_sum = c.sum(axis=1)
        cn_sum = cn.sum(axis=1)

        cond_prob_true = (self.s + c) / (self.s * (self.k + 1) + c_sum[:, None])
        cond_prob_false = (self.s + cn) / (self.s * (self.k + 1) + cn_sum[:, None])

        return cond_prob_true, cond_prob_false

    def _get_neighbors(
        self,
        queries: list[str] | NDArray[Any],
    ) -> tuple[NDArray[np.int64], list[list[str]]]:
        labels, _, neighbors = self.vector_index.query(
            queries,
            self.k + self.ignore_first_neighbours,
        )
        return (
            np.array([candidates[self.ignore_first_neighbours :] for candidates in labels]),
            neighbors,
        )

    def predict_labels(self, utterances: list[str], thresh: float = 0.5) -> NDArray[np.int64]:
        probas = self.predict(utterances)
        return (probas > thresh).astype(int)

    def predict(self, utterances: list[str]) -> NDArray[np.float64]:
        return self._predict(utterances)[0]

    def predict_with_metadata(
        self,
        utterances: list[str],
    ) -> tuple[NDArray[Any], list[dict[str, Any]] | None]:
        scores, neighbors = self._predict(utterances)
        metadata = [{"neighbors": utterance_neighbors} for utterance_neighbors in neighbors]
        return scores, metadata

    def clear_cache(self) -> None:
        self.vector_index.clear_ram()

    def dump(self, path: str) -> None:
        self.metadata = MLKnnScorerDumpMetadata(
            db_dir=self.db_dir,
            n_classes=self.n_classes,
            batch_size=self.batch_size,
            max_length=self.max_length,
        )

        dump_dir = Path(path)

        with (dump_dir / self.metadata_dict_name).open("w") as file:
            json.dump(self.metadata, file, indent=4)

        arrays_to_save = ArrayToSave(
            prior_prob_true=self._prior_prob_true,
            prior_prob_false=self._prior_prob_false,
            cond_prob_true=self._cond_prob_true,
            cond_prob_false=self._cond_prob_false,
        )
        np.savez(dump_dir / self.arrays_filename, **arrays_to_save)

    def load(self, path: str) -> None:
        dump_dir = Path(path)

        with (dump_dir / self.metadata_dict_name).open() as file:
            self.metadata: MLKnnScorerDumpMetadata = json.load(file)
        self.n_classes = self.metadata["n_classes"]

        arrays: ArrayToSave = np.load(dump_dir / self.arrays_filename)

        self._prior_prob_true = arrays["prior_prob_true"]
        self._prior_prob_false = arrays["prior_prob_false"]
        self._cond_prob_true = arrays["cond_prob_true"]
        self._cond_prob_false = arrays["cond_prob_false"]

        vector_index_client = VectorIndexClient(
            device=self.device,
            db_dir=self.metadata["db_dir"],
            embedder_batch_size=self.metadata["batch_size"],
            embedder_max_length=self.metadata["max_length"],
        )
<<<<<<< HEAD
        self.vector_index = vector_index_client.get_index(self.embedder_name)

    def _predict(
        self,
        utterances: list[str],
    ) -> tuple[NDArray[np.float64], list[list[str]]]:
        result = np.zeros((len(utterances), self.n_classes), dtype=float)
        neighbors_labels, neighbors = self._get_neighbors(utterances)

        for instance in range(neighbors_labels.shape[0]):
            deltas = np.sum(neighbors_labels[instance], axis=0).astype(int)

            for label in range(self.n_classes):
                p_true = self._prior_prob_true[label] * self._cond_prob_true[label, deltas[label]]
                p_false = self._prior_prob_false[label] * self._cond_prob_false[label, deltas[label]]
                result[instance, label] = p_true / (p_true + p_false)

        return result, neighbors
=======
        self.vector_index = vector_index_client.get_index(self.embedder_name)
>>>>>>> ad097e8c
<|MERGE_RESOLUTION|>--- conflicted
+++ resolved
@@ -50,16 +50,20 @@
         batch_size: int = 32,
         max_length: int | None = None,
     ) -> None:
-        if db_dir is None:
-            db_dir = str(get_db_dir())
         self.k = k
         self.embedder_name = embedder_name
         self.s = s
         self.ignore_first_neighbours = ignore_first_neighbours
-        self.db_dir = db_dir
+        self._db_dir = db_dir
         self.device = device
         self.batch_size = batch_size
         self.max_length = max_length
+
+    @property
+    def db_dir(self) -> str:
+        if self._db_dir is None:
+            self._db_dir = str(get_db_dir())
+        return self._db_dir
 
     @classmethod
     def from_context(
@@ -217,7 +221,6 @@
             embedder_batch_size=self.metadata["batch_size"],
             embedder_max_length=self.metadata["max_length"],
         )
-<<<<<<< HEAD
         self.vector_index = vector_index_client.get_index(self.embedder_name)
 
     def _predict(
@@ -235,7 +238,4 @@
                 p_false = self._prior_prob_false[label] * self._cond_prob_false[label, deltas[label]]
                 result[instance, label] = p_true / (p_true + p_false)
 
-        return result, neighbors
-=======
-        self.vector_index = vector_index_client.get_index(self.embedder_name)
->>>>>>> ad097e8c
+        return result, neighbors