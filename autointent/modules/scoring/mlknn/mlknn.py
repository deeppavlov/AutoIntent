import json
from pathlib import Path
from typing import Any, TypedDict

import numpy as np
from numpy.typing import NDArray
from typing_extensions import Self

from autointent import Context
from autointent.context.vector_index_client import VectorIndexClient
from autointent.context.vector_index_client.cache import get_db_dir
from autointent.custom_types import BaseMetadataDict, LabelType
from autointent.modules.scoring.base import ScoringModule


class MLKnnScorerDumpMetadata(BaseMetadataDict):
    db_dir: str
    n_classes: int
    batch_size: int
    max_length: int | None


class ArrayToSave(TypedDict):
    prior_prob_true: NDArray[np.float64]
    prior_prob_false: NDArray[np.float64]
    cond_prob_true: NDArray[np.float64]
    cond_prob_false: NDArray[np.float64]


class MLKnnScorer(ScoringModule):
    _multilabel: bool
    n_classes: int
    _prior_prob_true: NDArray[np.float64]
    _prior_prob_false: NDArray[np.float64]
    _cond_prob_true: NDArray[np.float64]
    _cond_prob_false: NDArray[np.float64]
    arrays_filename: str = "probs.npz"
    metadata: MLKnnScorerDumpMetadata
    prebuilt_index: bool = False
    name = "mlknn"

    def __init__(
        self,
        k: int,
        embedder_name: str,
        db_dir: str | None = None,
        s: float = 1.0,
        ignore_first_neighbours: int = 0,
        device: str = "cpu",
        batch_size: int = 32,
        max_length: int | None = None,
    ) -> None:
        if db_dir is None:
            db_dir = str(get_db_dir())
        self.k = k
        self.embedder_name = embedder_name
        self.s = s
        self.ignore_first_neighbours = ignore_first_neighbours
        self.db_dir = db_dir
        self.device = device
        self.batch_size = batch_size
        self.max_length = max_length

    @classmethod
    def from_context(
        cls,
        context: Context,
        k: int,
        s: float = 1.0,
        ignore_first_neighbours: int = 0,
        embedder_name: str | None = None,
    ) -> Self:
        if embedder_name is None:
            embedder_name = context.optimization_info.get_best_embedder()
            prebuilt_index = True
        else:
            prebuilt_index = context.vector_index_client.exists(embedder_name)

        instance = cls(
            k=k,
            embedder_name=embedder_name,
            s=s,
            ignore_first_neighbours=ignore_first_neighbours,
            db_dir=str(context.get_db_dir()),
            device=context.get_device(),
            batch_size=context.get_batch_size(),
            max_length=context.get_max_length(),
        )
        instance.prebuilt_index = prebuilt_index
        return instance

    def get_embedder_name(self) -> str:
        return self.embedder_name

    def fit(self, utterances: list[str], labels: list[LabelType]) -> None:
        if not isinstance(labels[0], list):
            msg = "mlknn scorer support only multilabel input"
            raise TypeError(msg)

        self.n_classes = len(labels[0])

        vector_index_client = VectorIndexClient(self.device, self.db_dir)

        if self.prebuilt_index:
            # this happens only when LinearScorer is within Pipeline opimization after RetrievalNode optimization
            self.vector_index = vector_index_client.get_index(self.embedder_name)
            if len(utterances) != len(self.vector_index.texts):
                msg = "Vector index mismatches provided utterances"
                raise ValueError(msg)
        else:
            self.vector_index = vector_index_client.create_index(self.embedder_name, utterances, labels)

        self.features = (
            self.vector_index.embedder.embed(utterances)
            if self.vector_index.is_empty()
            else self.vector_index.get_all_embeddings()
        )
        self.labels = np.array(labels)
        self._prior_prob_true, self._prior_prob_false = self._compute_prior(self.labels)
        self._cond_prob_true, self._cond_prob_false = self._compute_cond()

    def _compute_prior(self, y: NDArray[np.float64]) -> tuple[NDArray[np.float64], NDArray[np.float64]]:
        prior_prob_true = (self.s + y.sum(axis=0)) / (self.s * 2 + y.shape[0])
        prior_prob_false = 1 - prior_prob_true
        return prior_prob_true, prior_prob_false

    def _compute_cond(self) -> tuple[NDArray[np.float64], NDArray[np.float64]]:
        c = np.zeros((self.n_classes, self.k + 1), dtype=int)
        cn = np.zeros((self.n_classes, self.k + 1), dtype=int)

        neighbors_labels, _ = self._get_neighbors(self.features)

        for i in range(self.labels.shape[0]):
            deltas = np.sum(neighbors_labels[i], axis=0).astype(int)
            idx_helper = np.arange(self.n_classes)
            deltas_idx = deltas[idx_helper]
            c[idx_helper, deltas_idx] += self.labels[i]
            cn[idx_helper, deltas_idx] += 1 - self.labels[i]

        c_sum = c.sum(axis=1)
        cn_sum = cn.sum(axis=1)

        cond_prob_true = (self.s + c) / (self.s * (self.k + 1) + c_sum[:, None])
        cond_prob_false = (self.s + cn) / (self.s * (self.k + 1) + cn_sum[:, None])

        return cond_prob_true, cond_prob_false

    def _get_neighbors(
        self,
        queries: list[str] | NDArray[Any],
    ) -> tuple[NDArray[np.int64], list[list[str]]]:
        labels, _, neighbors = self.vector_index.query(
            queries,
            self.k + self.ignore_first_neighbours,
        )
        return (
            np.array([candidates[self.ignore_first_neighbours :] for candidates in labels]),
            neighbors,
        )

    def predict_labels(self, utterances: list[str], thresh: float = 0.5) -> NDArray[np.int64]:
        probas = self.predict(utterances)
        return (probas > thresh).astype(int)

    def predict(self, utterances: list[str]) -> NDArray[np.float64]:
        return self._predict(utterances)[0]

    def predict_with_metadata(
        self,
        utterances: list[str],
    ) -> tuple[NDArray[Any], list[dict[str, Any]] | None]:
        scores, neighbors = self._predict(utterances)
        metadata = [{"neighbors": utterance_neighbors} for utterance_neighbors in neighbors]
        return scores, metadata

    def clear_cache(self) -> None:
        self.vector_index.delete()

    def dump(self, path: str) -> None:
        self.metadata = MLKnnScorerDumpMetadata(
            db_dir=self.db_dir,
            n_classes=self.n_classes,
            batch_size=self.batch_size,
            max_length=self.max_length,
        )

        dump_dir = Path(path)

        with (dump_dir / self.metadata_dict_name).open("w") as file:
            json.dump(self.metadata, file, indent=4)

        arrays_to_save = ArrayToSave(
            prior_prob_true=self._prior_prob_true,
            prior_prob_false=self._prior_prob_false,
            cond_prob_true=self._cond_prob_true,
            cond_prob_false=self._cond_prob_false,
        )
        np.savez(dump_dir / self.arrays_filename, **arrays_to_save)

    def load(self, path: str) -> None:
        dump_dir = Path(path)

        with (dump_dir / self.metadata_dict_name).open() as file:
            self.metadata: MLKnnScorerDumpMetadata = json.load(file)
        self.n_classes = self.metadata["n_classes"]

        arrays: ArrayToSave = np.load(dump_dir / self.arrays_filename)

        self._prior_prob_true = arrays["prior_prob_true"]
        self._prior_prob_false = arrays["prior_prob_false"]
        self._cond_prob_true = arrays["cond_prob_true"]
        self._cond_prob_false = arrays["cond_prob_false"]

        vector_index_client = VectorIndexClient(
            device=self.device,
            db_dir=self.metadata["db_dir"],
            embedder_batch_size=self.metadata["batch_size"],
            embedder_max_length=self.metadata["max_length"],
        )
<<<<<<< HEAD
        self.vector_index = vector_index_client.get_index(self.model_name)

    def _predict(
        self,
        utterances: list[str],
    ) -> tuple[NDArray[np.float64], list[list[str]]]:
        result = np.zeros((len(utterances), self.n_classes), dtype=float)
        neighbors_labels, neighbors = self._get_neighbors(utterances)

        for instance in range(neighbors_labels.shape[0]):
            deltas = np.sum(neighbors_labels[instance], axis=0).astype(int)

            for label in range(self.n_classes):
                p_true = self._prior_prob_true[label] * self._cond_prob_true[label, deltas[label]]
                p_false = self._prior_prob_false[label] * self._cond_prob_false[label, deltas[label]]
                result[instance, label] = p_true / (p_true + p_false)

        return result, neighbors
=======
        self.vector_index = vector_index_client.get_index(self.embedder_name)
>>>>>>> 7ccbca2e
<|MERGE_RESOLUTION|>--- conflicted
+++ resolved
@@ -217,8 +217,7 @@
             embedder_batch_size=self.metadata["batch_size"],
             embedder_max_length=self.metadata["max_length"],
         )
-<<<<<<< HEAD
-        self.vector_index = vector_index_client.get_index(self.model_name)
+        self.vector_index = vector_index_client.get_index(self.embedder_name)
 
     def _predict(
         self,
@@ -235,7 +234,4 @@
                 p_false = self._prior_prob_false[label] * self._cond_prob_false[label, deltas[label]]
                 result[instance, label] = p_true / (p_true + p_false)
 
-        return result, neighbors
-=======
-        self.vector_index = vector_index_client.get_index(self.embedder_name)
->>>>>>> 7ccbca2e
+        return result, neighbors