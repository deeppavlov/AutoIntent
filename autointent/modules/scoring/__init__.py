--- conflicted
+++ resolved
@@ -12,12 +12,7 @@
     "KNNScorer",
     "LinearScorer",
     "MLKnnScorer",
-<<<<<<< HEAD
+    "RerankScorer",
     "ScoringModule",
     "SklearnScorer",
-]
-=======
-    "RerankScorer",
-    "ScoringModule",
-]
->>>>>>> 409f2792
+]