--- conflicted
+++ resolved
@@ -1,11 +1,10 @@
-<<<<<<< HEAD
-from .base import ScoringModule
-from .description import DescriptionScorer
-from .dnnc import DNNCScorer
-from .knn import KNNScorer
-from .linear import LinearScorer
-from .mlknn import MLKnnScorer
-from .sklearn import SklearnScorer
+from ._base import ScoringModule
+from ._description import DescriptionScorer
+from ._dnnc import DNNCScorer
+from ._knn import KNNScorer
+from ._linear import LinearScorer
+from ._mlknn import MLKnnScorer
+from ._sklearn import SklearnScorer
 
 __all__ = [
     "ScoringModule",
@@ -16,13 +15,3 @@
     "DescriptionScorer",
     "SklearnScorer",
 ]
-=======
-from ._base import ScoringModule
-from ._description import DescriptionScorer
-from ._dnnc import DNNCScorer
-from ._knn import KNNScorer
-from ._linear import LinearScorer
-from ._mlknn import MLKnnScorer
-
-__all__ = ["DNNCScorer", "DescriptionScorer", "KNNScorer", "LinearScorer", "MLKnnScorer", "ScoringModule"]
->>>>>>> 31205c42
