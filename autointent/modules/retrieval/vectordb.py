--- conflicted
+++ resolved
@@ -19,12 +19,8 @@
     def fit(self, context: Context) -> None:
         self.vector_index_client_kwargs = {
             "device": context.device,
-<<<<<<< HEAD
-            "db_dir": context.db_dir,
+            "db_dir": str(context.db_dir),
             "embedder_batch_size": context.embedder_batch_size,
-=======
-            "db_dir": str(context.db_dir),
->>>>>>> 035528e9
         }
 
         self.vector_index = context.vector_index_client.create_index(self.model_name, context.data_handler)
