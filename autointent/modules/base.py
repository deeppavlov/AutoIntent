from abc import ABC, abstractmethod
from typing import Any

import numpy.typing as npt
from typing_extensions import Self

from autointent.context import Context
from autointent.context.optimization_info.data_models import Artifact
from autointent.custom_types import BaseMetadataDict
from autointent.metrics import METRIC_FN


class Module(ABC):
<<<<<<< HEAD
    name: str
=======
    metadata_dict_name: str = "metadata.json"
    metadata: BaseMetadataDict
>>>>>>> c7b5c4e1

    @abstractmethod
    def fit(self, *args: tuple[Any], **kwargs: dict[str, Any]) -> None:
        pass

    @abstractmethod
    def score(self, context: Context, metric_fn: METRIC_FN) -> float:
        """
        calculates metric on test set and returns metric value
        """

    @abstractmethod
    def get_assets(self) -> Artifact:
        """
        return useful assets that represent intermediate data into context
        """

    @abstractmethod
    def clear_cache(self) -> None:
        """clear GPU/CPU memory"""

    @abstractmethod
    def dump(self, path: str) -> None:
        """dump all data needed for inference"""

    @abstractmethod
    def load(self, path: str) -> None:
        """load all data needed for inference"""

    @abstractmethod
    def predict(self, *args: list[str] | npt.NDArray[Any], **kwargs: dict[str, Any]) -> npt.NDArray[Any]:
        """inference"""

    @classmethod
    @abstractmethod
    def from_context(cls, context: Context, **kwargs: dict[str, Any]) -> Self:
        pass<|MERGE_RESOLUTION|>--- conflicted
+++ resolved
@@ -11,12 +11,10 @@
 
 
 class Module(ABC):
-<<<<<<< HEAD
     name: str
-=======
+
     metadata_dict_name: str = "metadata.json"
     metadata: BaseMetadataDict
->>>>>>> c7b5c4e1
 
     @abstractmethod
     def fit(self, *args: tuple[Any], **kwargs: dict[str, Any]) -> None:
