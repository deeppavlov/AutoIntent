--- conflicted
+++ resolved
@@ -1,21 +1,18 @@
-<<<<<<< HEAD
-from autointent.configs.node import InferenceNodeConfig
-from autointent.context import Context
-from autointent.custom_types import LabelType
-=======
 from typing import Any
 
 from hydra.utils import instantiate
 
 from autointent.configs.inference_pipeline import InferencePipelineConfig
 from autointent.custom_types import LabelType, NodeType
->>>>>>> 075b8de6
+from autointent.configs.node import InferenceNodeConfig
+from autointent.context import Context
+from autointent.custom_types import LabelType
 from autointent.nodes.inference import InferenceNode
 
 
 class InferencePipeline:
     def __init__(self, nodes: list[InferenceNode]) -> None:
-        self.nodes = {n.node_type: n for n in nodes}
+        self.nodes = {node.node_info.node_type: node for node in nodes}
 
     @classmethod
     def from_config(cls, nodes_configs: list[InferenceNodeConfig]) -> "InferencePipeline":
