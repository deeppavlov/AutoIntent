--- conflicted
+++ resolved
@@ -1,10 +1,7 @@
 from typing import Any
 
-<<<<<<< HEAD
 from pydantic import BaseModel
-=======
 from typing_extensions import Self
->>>>>>> ad097e8c
 
 from autointent.configs.node import InferenceNodeConfig
 from autointent.context import Context
@@ -30,17 +27,6 @@
 class InferencePipeline:
     def __init__(self, nodes: list[InferenceNode]) -> None:
         self.nodes = {node.node_type: node for node in nodes}
-<<<<<<< HEAD
-
-    @classmethod
-    def from_dict_config(cls, nodes_configs: list[dict[str, Any]]) -> "InferencePipeline":
-        nodes_configs_ = [InferenceNodeConfig(**cfg) for cfg in nodes_configs]
-        nodes = [InferenceNode.from_config(cfg) for cfg in nodes_configs_]
-        return cls(nodes)
-
-    @classmethod
-    def from_config(cls, nodes_configs: list[InferenceNodeConfig]) -> "InferencePipeline":
-=======
 
     @classmethod
     def from_dict_config(cls, nodes_configs: list[dict[str, Any]]) -> Self:
@@ -50,7 +36,6 @@
 
     @classmethod
     def from_config(cls, nodes_configs: list[InferenceNodeConfig]) -> Self:
->>>>>>> ad097e8c
         nodes = [InferenceNode.from_config(cfg) for cfg in nodes_configs]
         return cls(nodes)
 
@@ -82,18 +67,16 @@
             outputs.append(output)
 
         return InferencePipelineOutput(
-            predictions=predictions, regexp_predictions=regexp_predictions, utterances=outputs,
+            predictions=predictions,
+            regexp_predictions=regexp_predictions,
+            utterances=outputs,
         )
 
     def fit(self, utterances: list[str], labels: list[LabelType]) -> None:
         pass
 
     @classmethod
-<<<<<<< HEAD
-    def from_context(cls, context: Context) -> "InferencePipeline":
-=======
     def from_context(cls, context: Context) -> Self:
->>>>>>> ad097e8c
         if not context.has_saved_modules():
             config = context.optimization_info.get_inference_nodes_config()
             return cls.from_config(config)
@@ -101,8 +84,4 @@
             InferenceNode(module, node_type)
             for node_type, module in context.optimization_info.get_best_modules().items()
         ]
-<<<<<<< HEAD
-        return InferencePipeline(nodes)
-=======
-        return cls(nodes)
->>>>>>> ad097e8c
+        return cls(nodes)