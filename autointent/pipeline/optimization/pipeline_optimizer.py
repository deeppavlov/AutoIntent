--- conflicted
+++ resolved
@@ -74,21 +74,14 @@
             self._logger.info("removing vector database from file system...")
             context.vector_index_client.delete_db()
 
-<<<<<<< HEAD
     def optimize_from_dataset(self, dataset: Dataset, force_multilabel: bool = False) -> Context:
-=======
-    def optimize_from_dataset(
-        self, train_data: Dataset, val_data: Dataset | None = None, force_multilabel: bool = False
-    ) -> Context:
         """
         Optimize the pipeline from dataset.
 
-        :param train_data: Training data
-        :param val_data: Validation data
+        :param dataset: Dataset for optimization
         :param force_multilabel: Whether to force multilabel or not
         :return: Context
         """
->>>>>>> 866bb4ca
         context = Context()
         context.set_dataset(dataset, force_multilabel)
         context.configure_logging(self.logging_config)
