--- conflicted
+++ resolved
@@ -1,9 +1,4 @@
-<<<<<<< HEAD
-from .cli import get_logs_dir, get_run_name, load_config, load_data, setup_logging
-=======
-from .cache import get_db_dir
 from .cli import get_logs_dir, get_run_name, load_config, load_data
->>>>>>> c78373a9
 from .dump import NumpyEncoder
 from .name import generate_name
 
