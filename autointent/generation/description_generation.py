--- conflicted
+++ resolved
@@ -13,16 +13,11 @@
 
 def group_utterances_by_label(samples: list[Sample]) -> dict[int, list[str]]:
     """
-    Group utterances by their labels.
+    Group samples by their labels.
 
-<<<<<<< HEAD
-    Args:
-        utterances (list[Sample]): List of samples with `label` and `text` keys.
-=======
-    :param utterances: List of utterances with `label` and `text` attributes.
->>>>>>> 866bb4ca
+    :param samples: List of samples with `label` and `utterance` attributes.
 
-    :returns: A dictionary where labels map to lists of utterance texts.
+    :returns: A dictionary where labels map to lists of utterances.
     """
     label_mapping = defaultdict(list)
 
