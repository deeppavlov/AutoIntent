[tool.poetry]
name = "autointent"
version = "0.2.1-alpha1"
description = "A tool for automatically configuring a text classification pipeline for intent prediction."
authors = ["voorhs <ilya_alekseev_2016@list.ru>"]
readme = "README.md"

[tool.poetry.dependencies]
python = "^3.10"
sentence-transformers = "3.0.1"
scikit-learn = "1.5.1"
scikit-multilearn = "0.2.0"
appdirs = "^1.4.4"
sre-yield = "^1.2"
optuna = "^4.0.0"
xeger = "^0.4.0"
pathlib = "^1.0.1"
pydantic = "^2.9.2"
hydra-core = "^1.3.2"
faiss-cpu = "^1.9.0"
openai = "^1.52.1"
datasets = "2.20.0"


[tool.poetry.group.dev]
optional = true

[tool.poetry.group.dev.dependencies]
tach = "^0.11.3"
ipykernel = "^6.29.5"
ipywidgets = "^8.1.5"

[tool.poetry.group.test]
optional = true

[tool.poetry.group.test.dependencies]
pytest = "8.3.2"
pytest-cov = "^5.0.0"
coverage = "^7.6.1"
pytest-asyncio = "^0.24.0"

[tool.poetry.group.lint]
optional = true

[tool.poetry.group.lint.dependencies]
ruff = "^0.6.8"

[tool.poetry.group.typing]
optional = true

[tool.poetry.group.typing.dependencies]
mypy = "^1"
types-pyyaml = "^6.0.12.20240917"
types-pygments = "^2.18.0.20240506"
types-setuptools = "^75.2.0.20241019"
joblib-stubs = "^1.4.2.5.20240918"

<<<<<<< HEAD

[tool.poetry.group.docs.dependencies]
sphinx = "^8.1.3"
pydata-sphinx-theme = "^0.16.0"
sphinx-autodoc-typehints = "^2.5.0"
sphinx-copybutton = "^0.5.2"
=======
[tool.poetry.group.docs]
optional = true

[tool.poetry.group.docs.dependencies]
sphinx = "^8.1.3"
jupytext = "^1.16.4"
nbsphinx = "^0.9.5"
>>>>>>> 9e778a0b

[tool.poetry.scripts]
"autointent" = "autointent.pipeline.optimization.cli_endpoint:main"
"autointent-inference" = "autointent.pipeline.inference.cli_endpoint:main"
"clear-cache" = "autointent.context.vector_index_client.cache:clear_chroma_cache"

[tool.ruff]
line-length = 120
indent-width = 4
exclude = ["experiments", "scripts"]
target-version = "py310"

[tool.ruff.lint]
select = ["ALL"]
ignore = [
#    "D",       # pydocstyle
    "TD",      # todos
    "FIX",     # fixmes
    "S311",    # random usage
    "COM812",  # trailing commas
    "ISC001",  # implicit string concatenation
    "ERA001",  # commented code
    "FBT",     # boolean trap
]

[tool.ruff.lint.per-file-ignores]
"__init__.py" = ["F401", "D104"]
"tests/*.py" = ["S", "PLR2004", "ERA", "D", "ANN", "SLF"]
"autointent/modules/*" = ["ARG002", "ARG003"]  # unused argument
<<<<<<< HEAD
"docs/*" = ["INP001", "A001", "D"]
"*/utils.py" = ["D104", "D100"]
=======
"docs/*" = ["INP001", "A001"]
"tutorials/*" = ["INP001"]
>>>>>>> 9e778a0b

[tool.ruff.lint.pylint]
max-args = 10

[tool.ruff.lint.pydocstyle]
convention = "pep257"

[build-system]
requires = ["poetry-core"]
build-backend = "poetry.core.masonry.api"

[tool.pytest.ini_options]
minversion = "8.0"
addopts = "-ra" # `--cov` option breaks pycharm's test debugger
testpaths = [
    "tests",
]
pythonpath = "autointent"

[tool.coverage.run]
branch = true
omit = [
    "__init__.py",
]

[tool.coverage.paths]
source = [
    "autointent/",
]

[tool.coverage.report]
skip_empty = true


[tool.mypy]
python_version = "3.10"
strict = true
warn_redundant_casts = true
plugins = [
    "pydantic.mypy",
    "numpy.typing.mypy_plugin",
]
mypy_path = "autointent"
disable_error_code = ["override"]

[[tool.mypy.overrides]]
module = [
    "scipy",
    "sklearn",
    "sklearn.*",
    "xeger",
    "appdirs",
    "sre_yield",
    "skmultilearn.model_selection",
    "omegaconf",
    "hydra",
    "hydra.*",
    "transformers",
    "faiss",
    "datasets",
    "joblib",
]
ignore_missing_imports = true<|MERGE_RESOLUTION|>--- conflicted
+++ resolved
@@ -55,22 +55,17 @@
 types-setuptools = "^75.2.0.20241019"
 joblib-stubs = "^1.4.2.5.20240918"
 
-<<<<<<< HEAD
 
 [tool.poetry.group.docs.dependencies]
 sphinx = "^8.1.3"
 pydata-sphinx-theme = "^0.16.0"
+jupytext = "^1.16.4"
+nbsphinx = "^0.9.5"
 sphinx-autodoc-typehints = "^2.5.0"
 sphinx-copybutton = "^0.5.2"
-=======
+
 [tool.poetry.group.docs]
 optional = true
-
-[tool.poetry.group.docs.dependencies]
-sphinx = "^8.1.3"
-jupytext = "^1.16.4"
-nbsphinx = "^0.9.5"
->>>>>>> 9e778a0b
 
 [tool.poetry.scripts]
 "autointent" = "autointent.pipeline.optimization.cli_endpoint:main"
@@ -86,7 +81,7 @@
 [tool.ruff.lint]
 select = ["ALL"]
 ignore = [
-#    "D",       # pydocstyle
+    "D",       # pydocstyle
     "TD",      # todos
     "FIX",     # fixmes
     "S311",    # random usage
@@ -100,13 +95,9 @@
 "__init__.py" = ["F401", "D104"]
 "tests/*.py" = ["S", "PLR2004", "ERA", "D", "ANN", "SLF"]
 "autointent/modules/*" = ["ARG002", "ARG003"]  # unused argument
-<<<<<<< HEAD
 "docs/*" = ["INP001", "A001", "D"]
 "*/utils.py" = ["D104", "D100"]
-=======
-"docs/*" = ["INP001", "A001"]
 "tutorials/*" = ["INP001"]
->>>>>>> 9e778a0b
 
 [tool.ruff.lint.pylint]
 max-args = 10
