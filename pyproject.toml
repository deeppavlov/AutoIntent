[tool.poetry]
name = "autointent"
version = "0.2.1-alpha1"
description = "A tool for automatically configuring a text classification pipeline for intent prediction."
authors = ["voorhs <ilya_alekseev_2016@list.ru>"]
readme = "README.md"

[tool.poetry.dependencies]
python = "^3.10"
sentence-transformers = "3.0.1"
chromadb = "0.5.5"
scikit-learn = "1.5.1"
scikit-multilearn = "0.2.0"
pysqlite3-binary = "^0.5.3.post1"
appdirs = "^1.4.4"
sre-yield = "^1.2"
optuna = "^4.0.0"
xeger = "^0.4.0"
pathlib = "^1.0.1"
pydantic = "^2.9.2"
hydra-core = "^1.3.2"


[tool.poetry.group.dev]
optional = true

[tool.poetry.group.dev.dependencies]
datasets = "2.20.0"
tach = "^0.11.3"
ipykernel = "^6.29.5"
ipywidgets = "^8.1.5"

[tool.poetry.group.test]
optional = true

[tool.poetry.group.test.dependencies]
pytest = "8.3.2"

[tool.poetry.group.lint]
optional = true

[tool.poetry.group.lint.dependencies]
ruff = "^0.6.8"

[tool.poetry.scripts]
"autointent" = "autointent.pipeline.optimization.optimization:optimization"
"autointent-inference" = "autointent.pipeline.inference:main"
"clear-cache" = "autointent.pipeline.utils.cache:clear_chroma_cache"

[tool.ruff]
line-length = 120
indent-width = 4
<<<<<<< HEAD
exclude=["experiments", "scripts"]
=======
exclude = ["experiments", "scripts"]
>>>>>>> 92e43f74
target-version = "py310"

[tool.ruff.lint]
select = ["ALL"]
ignore = ["D", "TD", "ANN", "FIX", "S311",  "COM812", "ISC001", "ERA001", "FBT"]

[tool.ruff.lint.per-file-ignores]
"__init__.py" = ["F401"]
"tests/*.py" = ["S", "PLR2004", "ERA", "D", "ANN", "SLF"]

[tool.ruff.lint.pylint]
max-args = 10

[build-system]
requires = ["poetry-core"]
build-backend = "poetry.core.masonry.api"

[tool.pytest.ini_options]
minversion = "8.0"
addopts = "-ra" # `--cov` option breaks pycharm's test debugger
testpaths = [
    "tests",
]
pythonpath = "autointent"<|MERGE_RESOLUTION|>--- conflicted
+++ resolved
@@ -50,11 +50,7 @@
 [tool.ruff]
 line-length = 120
 indent-width = 4
-<<<<<<< HEAD
-exclude=["experiments", "scripts"]
-=======
 exclude = ["experiments", "scripts"]
->>>>>>> 92e43f74
 target-version = "py310"
 
 [tool.ruff.lint]
