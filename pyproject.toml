[tool.poetry]
name = "autointent"
version = "0.2.1-alpha1"
description = "A tool for automatically configuring a text classification pipeline for intent prediction."
authors = ["voorhs <ilya_alekseev_2016@list.ru>"]
readme = "README.md"

[tool.poetry.dependencies]
python = "^3.10"
sentence-transformers = "3.0.1"
scikit-learn = "1.5.1"
scikit-multilearn = "0.2.0"
appdirs = "^1.4.4"
sre-yield = "^1.2"
optuna = "^4.0.0"
xeger = "^0.4.0"
pathlib = "^1.0.1"
pydantic = "^2.9.2"
hydra-core = "^1.3.2"
faiss-cpu = "^1.9.0"
openai = "^1.52.1"
<<<<<<< HEAD
datasets = "^3.1.0"
ruff = "^0.8.0"
=======
datasets = "2.20.0"
>>>>>>> 1cb47602


[tool.poetry.group.dev]
optional = true

[tool.poetry.group.dev.dependencies]
tach = "^0.11.3"
ipykernel = "^6.29.5"
ipywidgets = "^8.1.5"
ruff = "^0.8.0"

[tool.poetry.group.test]
optional = true

[tool.poetry.group.test.dependencies]
pytest = "8.3.2"
pytest-cov = "^5.0.0"
coverage = "^7.6.1"
pytest-asyncio = "^0.24.0"

[tool.poetry.group.typing]
optional = true

[tool.poetry.group.typing.dependencies]
mypy = "^1"
types-pyyaml = "^6.0.12.20240917"
types-pygments = "^2.18.0.20240506"
types-setuptools = "^75.2.0.20241019"
joblib-stubs = "^1.4.2.5.20240918"


[tool.poetry.group.docs.dependencies]
sphinx = "^8.1.3"
pydata-sphinx-theme = "^0.16.0"
jupytext = "^1.16.4"
nbsphinx = "^0.9.5"
sphinx-autodoc-typehints = "^2.5.0"
sphinx-copybutton = "^0.5.2"
jupyter = "^1.1.1"

[tool.poetry.group.docs]
optional = true

[tool.poetry.scripts]
"autointent" = "autointent.pipeline.optimization.cli_endpoint:main"
"autointent-inference" = "autointent.pipeline.inference.cli_endpoint:main"
"clear-cache" = "autointent.context.vector_index_client.cache:clear_chroma_cache"

[tool.ruff]
line-length = 120
indent-width = 4
exclude = ["experiments", "scripts"]
target-version = "py310"

[tool.ruff.lint]
select = ["ALL"]
ignore = [
    "TD",      # todos
    "FIX",     # fixmes
    "S311",    # random usage
    "COM812",  # trailing commas
    "ISC001",  # implicit string concatenation
    "ERA001",  # commented code
    "FBT",     # boolean trap
]

[tool.ruff.lint.per-file-ignores]
"__init__.py" = ["F401", "D104"]
"tests/*.py" = ["S", "PLR2004", "ERA", "D", "ANN", "SLF"]
"autointent/modules/*" = ["ARG002", "ARG003"]  # unused argument
"docs/*" = ["INP001", "A001", "D"]
"*/utils.py" = ["D104", "D100"]
"tutorials/*" = ["INP001", "T", "D"]

[tool.ruff.lint.pylint]
max-args = 10

[tool.ruff.lint.pydocstyle]
convention = "pep257"

[build-system]
requires = ["poetry-core"]
build-backend = "poetry.core.masonry.api"

[tool.pytest.ini_options]
minversion = "8.0"
addopts = "-ra" # `--cov` option breaks pycharm's test debugger
testpaths = [
    "tests",
]
pythonpath = "autointent"

[tool.coverage.run]
branch = true
omit = [
    "__init__.py",
]

[tool.coverage.paths]
source = [
    "autointent/",
]

[tool.coverage.report]
skip_empty = true


[tool.mypy]
python_version = "3.10"
strict = true
warn_redundant_casts = true
plugins = [
    "pydantic.mypy",
    "numpy.typing.mypy_plugin",
]
mypy_path = "autointent"
disable_error_code = ["override"]

[[tool.mypy.overrides]]
module = [
    "scipy",
    "sklearn",
    "sklearn.*",
    "xeger",
    "appdirs",
    "sre_yield",
    "skmultilearn.model_selection",
    "omegaconf",
    "hydra",
    "hydra.*",
    "transformers",
    "faiss",
    "datasets",
    "joblib",
]
ignore_missing_imports = true<|MERGE_RESOLUTION|>--- conflicted
+++ resolved
@@ -19,12 +19,8 @@
 hydra-core = "^1.3.2"
 faiss-cpu = "^1.9.0"
 openai = "^1.52.1"
-<<<<<<< HEAD
 datasets = "^3.1.0"
 ruff = "^0.8.0"
-=======
-datasets = "2.20.0"
->>>>>>> 1cb47602
 
 
 [tool.poetry.group.dev]
