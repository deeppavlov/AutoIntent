--- conflicted
+++ resolved
@@ -19,12 +19,8 @@
 hydra-core = "^1.3.2"
 faiss-cpu = "^1.9.0"
 openai = "^1.52.1"
-<<<<<<< HEAD
 datasets = "^3.1.0"
-=======
-datasets = "2.20.0"
 ruff = "^0.8.0"
->>>>>>> 866bb4ca
 
 
 [tool.poetry.group.dev]
@@ -100,13 +96,11 @@
 [tool.ruff.lint.pylint]
 max-args = 10
 
-<<<<<<< HEAD
 [tool.ruff.lint.flake8-annotations]
 allow-star-arg-any = true
-=======
+
 [tool.ruff.lint.pydocstyle]
 convention = "pep257"
->>>>>>> 866bb4ca
 
 [build-system]
 requires = ["poetry-core"]
