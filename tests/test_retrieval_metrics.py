<<<<<<< HEAD
def test_map():
    from autointent.metrics.retrieval import retrieval_map
    import numpy as np

    # case 1
    query_labels = [1]
    candidates_labels = [
        [2, 1, 1],
    ]
    k = None
    ground_truth = 7 / 12
    output = retrieval_map(query_labels, candidates_labels, k)
    np.testing.assert_almost_equal(output, ground_truth)

    # case 2
    query_labels = [3]
    candidates_labels = [[3, 1, 1]]
    k = None
    ground_truth = 1.0
    output = retrieval_map(query_labels, candidates_labels, k)
    np.testing.assert_almost_equal(output, ground_truth)

    # case 3
    query_labels = [1, 3]
    candidates_labels = [[2, 1, 1], [3, 1, 1]]
    k = None
    ground_truth = 19 / 24
    output = retrieval_map(query_labels, candidates_labels, k)
    np.testing.assert_almost_equal(output, ground_truth)

    # case 4
    query_labels = [1, 3]
    candidates_labels = [[2, 1, 1], [3, 1, 1]]
    k = 2
    ground_truth = 0.75
    output = retrieval_map(query_labels, candidates_labels, k)
    np.testing.assert_almost_equal(output, ground_truth)

    # case 5
    query_labels = [3]
    candidates_labels = [
        [2, 1, 1],
    ]
    k = None
    ground_truth = 0.0
    output = retrieval_map(query_labels, candidates_labels, k)
    np.testing.assert_almost_equal(output, ground_truth)

    # case 6
    query_labels = [3]
    candidates_labels = [
        [2, 1, 1],
    ]
    k = 2
    ground_truth = 0.0
    output = retrieval_map(query_labels, candidates_labels, k)
    np.testing.assert_almost_equal(output, ground_truth)

    # case 7
    query_labels = [3, 1]
    candidates_labels = [
        [2, 1, 1],
        [2, 4, 4],
    ]
    k = None
    ground_truth = 0.0
    output = retrieval_map(query_labels, candidates_labels, k)
    np.testing.assert_almost_equal(output, ground_truth)


def test_hit_rate():
    from autointent.metrics.retrieval import retrieval_hit_rate
    import numpy as np

    # case 1
    query_labels = [1]
    candidates_labels = [
        [2, 1, 1],
    ]
    k = None

    ground_truth = 1.0
    output = retrieval_hit_rate(query_labels, candidates_labels, k)
    np.testing.assert_almost_equal(output, ground_truth)

    # case 2
    query_labels = [3]
    candidates_labels = [
        [2, 1, 1],
    ]
    k = None

    ground_truth = 0.0
    output = retrieval_hit_rate(query_labels, candidates_labels, k)
    np.testing.assert_almost_equal(output, ground_truth)

    # case 3
    query_labels = [1, 3]
    candidates_labels = [[2, 1, 1], [3, 1, 1]]
    k = None

    ground_truth = 1.0
    output = retrieval_hit_rate(query_labels, candidates_labels, k)
    np.testing.assert_almost_equal(output, ground_truth)

    # case 4
    query_labels = [1, 3]
    candidates_labels = [[2, 1, 1], [3, 1, 1]]
    k = 2

    ground_truth = 1.0
    output = retrieval_hit_rate(query_labels, candidates_labels, k)
    np.testing.assert_almost_equal(output, ground_truth)

    # case 5
    query_labels = [1, 3]
    candidates_labels = [[2, 1, 1], [3, 1, 1]]
    k = 1

    ground_truth = 0.5
    output = retrieval_hit_rate(query_labels, candidates_labels, k)
    np.testing.assert_almost_equal(output, ground_truth)


def test_precision():
    from autointent.metrics.retrieval import retrieval_precision
    import numpy as np

    # case 1
    query_labels = [1]
    candidates_labels = [
        [2, 1, 1],
    ]
    k = None

    ground_truth = 2 / 3
    output = retrieval_precision(query_labels, candidates_labels, k)
    np.testing.assert_almost_equal(output, ground_truth)

    # case 2
    query_labels = [3]
    candidates_labels = [
        [2, 1, 1],
    ]
    k = None

    ground_truth = 0.0
    output = retrieval_precision(query_labels, candidates_labels, k)
    np.testing.assert_almost_equal(output, ground_truth)

    # case 3
    query_labels = [1, 3]
    candidates_labels = [[2, 1, 1], [3, 1, 1]]
    k = None

    ground_truth = 0.5
    output = retrieval_precision(query_labels, candidates_labels, k)
    np.testing.assert_almost_equal(output, ground_truth)

    # case 4
    query_labels = [1, 3]
    candidates_labels = [[2, 1, 1], [3, 1, 1]]
    k = 2

    ground_truth = 0.5
    output = retrieval_precision(query_labels, candidates_labels, k)
    np.testing.assert_almost_equal(output, ground_truth)


def test_ndcg():
    from autointent.metrics.retrieval import retrieval_ndcg
    import numpy as np

    # case 1
    query_labels = [1]
    candidates_labels = [
        [2, 1, 1],
    ]
    k = None

    dcg = 1 / np.log2(3) + 1 / np.log2(4)
    idcg = 1 / np.log2(2) + 1 / np.log2(3)
    ground_truth = dcg / idcg
    output = retrieval_ndcg(query_labels, candidates_labels, k)
    np.testing.assert_almost_equal(output, ground_truth)

    # case 2
    query_labels = [3]
    candidates_labels = [
        [2, 1, 1],
    ]
    k = None

    dcg = 0
    idcg = 0
    ground_truth = 0
    output = retrieval_ndcg(query_labels, candidates_labels, k)
    np.testing.assert_almost_equal(output, ground_truth)

    # case 3
    query_labels = [1, 3]
    candidates_labels = [[2, 1, 1], [3, 1, 1]]
    k = None

    dcg_1 = 1 / np.log2(3) + 1 / np.log2(4)
    idcg_1 = 1 / np.log2(2) + 1 / np.log2(3)
    ground_truth_1 = dcg_1 / idcg_1
    dcg_2 = 1 / np.log2(2)
    idcg_2 = 1 / np.log2(2)
    ground_truth_2 = dcg_2 / idcg_2

    ground_truth = 0.5 * (ground_truth_1 + ground_truth_2)
=======
from autointent.metrics.retrieval import (
    retrieval_map,
    retrieval_hit_rate,
    retrieval_precision,
    retrieval_ndcg,
    retrieval_mrr,
)
import numpy as np
import pytest


@pytest.mark.parametrize(
    "query_labels, candidates_labels, k, ground_truth",
    [
        ([1], [[2, 1, 1]], None, 7 / 12),
        ([3], [[3, 1, 1]], None, 1.0),
        ([1, 3], [[2, 1, 1], [3, 1, 1]], None, 19 / 24),
        ([1, 3], [[2, 1, 1], [3, 1, 1]], 2, 0.75),
        ([3], [[2, 1, 1]], None, 0.0),
        ([3], [[2, 1, 1]], 2, 0.0),
        ([3, 1], [[2, 1, 1], [2, 4, 4]], None, 0.0),
    ],
)
def test_map(query_labels, candidates_labels, k, ground_truth):
    output = retrieval_map(query_labels, candidates_labels, k)
    np.testing.assert_almost_equal(output, ground_truth)


@pytest.mark.parametrize(
    "query_labels, candidates_labels, k, ground_truth",
    [
        ([1], [[2, 1, 1]], None, 1.0),
        ([3], [[2, 1, 1]], None, 0.0),
        ([3], [[2, 1, 1]], 2, 0.0),
        ([3, 1], [[2, 1, 1], [3, 1, 1]], 1, 0.0),
        ([1, 3], [[2, 1, 1], [3, 1, 1]], None, 1.0),
        ([1, 3], [[2, 1, 1], [3, 1, 1]], 2, 1.0),
    ],
)
def test_hit_rate(query_labels, candidates_labels, k, ground_truth):
    output = retrieval_hit_rate(query_labels, candidates_labels, k)
    np.testing.assert_almost_equal(output, ground_truth)


@pytest.mark.parametrize(
    "query_labels, candidates_labels, k, ground_truth",
    [
        ([1], [[2, 1, 1]], None, 2 / 3),
        ([3], [[2, 1, 1]], None, 0.0),
        ([3], [[2, 1, 1]], 2, 0.0),
        ([3, 1], [[2, 1, 1], [3, 1, 1]], 1, 0),
        ([1, 3], [[2, 1, 1], [3, 1, 1]], None, 0.5),
        ([1, 3], [[2, 1, 1], [3, 1, 1]], 2, 0.5),
    ],
)
def test_precision(query_labels, candidates_labels, k, ground_truth):
    output = retrieval_precision(query_labels, candidates_labels, k)
    np.testing.assert_almost_equal(output, ground_truth)

>>>>>>> d92a3156

@pytest.mark.parametrize(
    "query_labels, candidates_labels, k, ground_truth",
    [
        ([1], [[2, 1, 1]], None, 0.6934264036172708),
        ([3], [[2, 1, 1]], None, 0.0),
        ([3], [[2, 1, 1]], 2, 0.0),
        ([3, 1], [[2, 1, 1], [3, 1, 1]], 1, 0.0),
        ([1, 3], [[2, 1, 1], [3, 1, 1]], None, 0.8467132018086354),
        ([1, 3], [[2, 1, 1], [3, 1, 1]], 2, 0.6934264036172708),
    ],
)
def test_ndcg(query_labels, candidates_labels, k, ground_truth):
    output = retrieval_ndcg(query_labels, candidates_labels, k)
    np.testing.assert_almost_equal(output, ground_truth)

<<<<<<< HEAD
    # case 4
    query_labels = [1, 3]
    candidates_labels = [[2, 1, 1], [3, 1, 1]]
    k = 2

    dcg_1 = 1 / np.log2(3)
    idcg_1 = 1 / np.log2(2) + 1 / np.log2(3)
    ground_truth_1 = dcg_1 / idcg_1
    dcg_2 = 1 / np.log2(2)
    idcg_2 = 1 / np.log2(2)
    ground_truth_2 = dcg_2 / idcg_2

    ground_truth = 0.5 * (ground_truth_1 + ground_truth_2)

    output = retrieval_ndcg(query_labels, candidates_labels, k)
    np.testing.assert_almost_equal(output, ground_truth)


def test_mrr():
    from autointent.metrics.retrieval import retrieval_mrr
    import numpy as np

    # case 1
    query_labels = [1]
    candidates_labels = [
        [2, 1, 1],
    ]
    k = None

    ground_truth = 0.5
    output = retrieval_mrr(query_labels, candidates_labels, k)
    np.testing.assert_almost_equal(output, ground_truth)

    # case 2
    query_labels = [3]
    candidates_labels = [
        [2, 1, 1],
    ]
    k = None

    ground_truth = 0.0
    output = retrieval_mrr(query_labels, candidates_labels, k)
    np.testing.assert_almost_equal(output, ground_truth)

    # case 3
    query_labels = [1, 3]
    candidates_labels = [[2, 1, 1], [3, 1, 1]]
    k = None

    ground_truth = 0.75
    output = retrieval_mrr(query_labels, candidates_labels, k)
    np.testing.assert_almost_equal(output, ground_truth)

    # case 4
    query_labels = [1, 3]
    candidates_labels = [[2, 2, 1], [3, 1, 1]]
    k = 2
=======
>>>>>>> d92a3156

@pytest.mark.parametrize(
    "query_labels, candidates_labels, k, ground_truth",
    [
        ([1], [[2, 1, 1]], None, 0.5),
        ([3], [[2, 1, 1]], None, 0.0),
        ([3], [[2, 1, 1]], 2, 0.0),
        ([3, 1], [[2, 1, 1], [3, 1, 1]], 1, 0.0),
        ([1, 3], [[2, 1, 1], [3, 1, 1]], None, 0.75),
        ([1, 3], [[2, 1, 1], [3, 1, 1]], 2, 0.75),
    ],
)
def test_mrr(query_labels, candidates_labels, k, ground_truth):
    output = retrieval_mrr(query_labels, candidates_labels, k)
    np.testing.assert_almost_equal(output, ground_truth)<|MERGE_RESOLUTION|>--- conflicted
+++ resolved
@@ -1,217 +1,3 @@
-<<<<<<< HEAD
-def test_map():
-    from autointent.metrics.retrieval import retrieval_map
-    import numpy as np
-
-    # case 1
-    query_labels = [1]
-    candidates_labels = [
-        [2, 1, 1],
-    ]
-    k = None
-    ground_truth = 7 / 12
-    output = retrieval_map(query_labels, candidates_labels, k)
-    np.testing.assert_almost_equal(output, ground_truth)
-
-    # case 2
-    query_labels = [3]
-    candidates_labels = [[3, 1, 1]]
-    k = None
-    ground_truth = 1.0
-    output = retrieval_map(query_labels, candidates_labels, k)
-    np.testing.assert_almost_equal(output, ground_truth)
-
-    # case 3
-    query_labels = [1, 3]
-    candidates_labels = [[2, 1, 1], [3, 1, 1]]
-    k = None
-    ground_truth = 19 / 24
-    output = retrieval_map(query_labels, candidates_labels, k)
-    np.testing.assert_almost_equal(output, ground_truth)
-
-    # case 4
-    query_labels = [1, 3]
-    candidates_labels = [[2, 1, 1], [3, 1, 1]]
-    k = 2
-    ground_truth = 0.75
-    output = retrieval_map(query_labels, candidates_labels, k)
-    np.testing.assert_almost_equal(output, ground_truth)
-
-    # case 5
-    query_labels = [3]
-    candidates_labels = [
-        [2, 1, 1],
-    ]
-    k = None
-    ground_truth = 0.0
-    output = retrieval_map(query_labels, candidates_labels, k)
-    np.testing.assert_almost_equal(output, ground_truth)
-
-    # case 6
-    query_labels = [3]
-    candidates_labels = [
-        [2, 1, 1],
-    ]
-    k = 2
-    ground_truth = 0.0
-    output = retrieval_map(query_labels, candidates_labels, k)
-    np.testing.assert_almost_equal(output, ground_truth)
-
-    # case 7
-    query_labels = [3, 1]
-    candidates_labels = [
-        [2, 1, 1],
-        [2, 4, 4],
-    ]
-    k = None
-    ground_truth = 0.0
-    output = retrieval_map(query_labels, candidates_labels, k)
-    np.testing.assert_almost_equal(output, ground_truth)
-
-
-def test_hit_rate():
-    from autointent.metrics.retrieval import retrieval_hit_rate
-    import numpy as np
-
-    # case 1
-    query_labels = [1]
-    candidates_labels = [
-        [2, 1, 1],
-    ]
-    k = None
-
-    ground_truth = 1.0
-    output = retrieval_hit_rate(query_labels, candidates_labels, k)
-    np.testing.assert_almost_equal(output, ground_truth)
-
-    # case 2
-    query_labels = [3]
-    candidates_labels = [
-        [2, 1, 1],
-    ]
-    k = None
-
-    ground_truth = 0.0
-    output = retrieval_hit_rate(query_labels, candidates_labels, k)
-    np.testing.assert_almost_equal(output, ground_truth)
-
-    # case 3
-    query_labels = [1, 3]
-    candidates_labels = [[2, 1, 1], [3, 1, 1]]
-    k = None
-
-    ground_truth = 1.0
-    output = retrieval_hit_rate(query_labels, candidates_labels, k)
-    np.testing.assert_almost_equal(output, ground_truth)
-
-    # case 4
-    query_labels = [1, 3]
-    candidates_labels = [[2, 1, 1], [3, 1, 1]]
-    k = 2
-
-    ground_truth = 1.0
-    output = retrieval_hit_rate(query_labels, candidates_labels, k)
-    np.testing.assert_almost_equal(output, ground_truth)
-
-    # case 5
-    query_labels = [1, 3]
-    candidates_labels = [[2, 1, 1], [3, 1, 1]]
-    k = 1
-
-    ground_truth = 0.5
-    output = retrieval_hit_rate(query_labels, candidates_labels, k)
-    np.testing.assert_almost_equal(output, ground_truth)
-
-
-def test_precision():
-    from autointent.metrics.retrieval import retrieval_precision
-    import numpy as np
-
-    # case 1
-    query_labels = [1]
-    candidates_labels = [
-        [2, 1, 1],
-    ]
-    k = None
-
-    ground_truth = 2 / 3
-    output = retrieval_precision(query_labels, candidates_labels, k)
-    np.testing.assert_almost_equal(output, ground_truth)
-
-    # case 2
-    query_labels = [3]
-    candidates_labels = [
-        [2, 1, 1],
-    ]
-    k = None
-
-    ground_truth = 0.0
-    output = retrieval_precision(query_labels, candidates_labels, k)
-    np.testing.assert_almost_equal(output, ground_truth)
-
-    # case 3
-    query_labels = [1, 3]
-    candidates_labels = [[2, 1, 1], [3, 1, 1]]
-    k = None
-
-    ground_truth = 0.5
-    output = retrieval_precision(query_labels, candidates_labels, k)
-    np.testing.assert_almost_equal(output, ground_truth)
-
-    # case 4
-    query_labels = [1, 3]
-    candidates_labels = [[2, 1, 1], [3, 1, 1]]
-    k = 2
-
-    ground_truth = 0.5
-    output = retrieval_precision(query_labels, candidates_labels, k)
-    np.testing.assert_almost_equal(output, ground_truth)
-
-
-def test_ndcg():
-    from autointent.metrics.retrieval import retrieval_ndcg
-    import numpy as np
-
-    # case 1
-    query_labels = [1]
-    candidates_labels = [
-        [2, 1, 1],
-    ]
-    k = None
-
-    dcg = 1 / np.log2(3) + 1 / np.log2(4)
-    idcg = 1 / np.log2(2) + 1 / np.log2(3)
-    ground_truth = dcg / idcg
-    output = retrieval_ndcg(query_labels, candidates_labels, k)
-    np.testing.assert_almost_equal(output, ground_truth)
-
-    # case 2
-    query_labels = [3]
-    candidates_labels = [
-        [2, 1, 1],
-    ]
-    k = None
-
-    dcg = 0
-    idcg = 0
-    ground_truth = 0
-    output = retrieval_ndcg(query_labels, candidates_labels, k)
-    np.testing.assert_almost_equal(output, ground_truth)
-
-    # case 3
-    query_labels = [1, 3]
-    candidates_labels = [[2, 1, 1], [3, 1, 1]]
-    k = None
-
-    dcg_1 = 1 / np.log2(3) + 1 / np.log2(4)
-    idcg_1 = 1 / np.log2(2) + 1 / np.log2(3)
-    ground_truth_1 = dcg_1 / idcg_1
-    dcg_2 = 1 / np.log2(2)
-    idcg_2 = 1 / np.log2(2)
-    ground_truth_2 = dcg_2 / idcg_2
-
-    ground_truth = 0.5 * (ground_truth_1 + ground_truth_2)
-=======
 from autointent.metrics.retrieval import (
     retrieval_map,
     retrieval_hit_rate,
@@ -271,7 +57,6 @@
     output = retrieval_precision(query_labels, candidates_labels, k)
     np.testing.assert_almost_equal(output, ground_truth)
 
->>>>>>> d92a3156
 
 @pytest.mark.parametrize(
     "query_labels, candidates_labels, k, ground_truth",
@@ -288,66 +73,6 @@
     output = retrieval_ndcg(query_labels, candidates_labels, k)
     np.testing.assert_almost_equal(output, ground_truth)
 
-<<<<<<< HEAD
-    # case 4
-    query_labels = [1, 3]
-    candidates_labels = [[2, 1, 1], [3, 1, 1]]
-    k = 2
-
-    dcg_1 = 1 / np.log2(3)
-    idcg_1 = 1 / np.log2(2) + 1 / np.log2(3)
-    ground_truth_1 = dcg_1 / idcg_1
-    dcg_2 = 1 / np.log2(2)
-    idcg_2 = 1 / np.log2(2)
-    ground_truth_2 = dcg_2 / idcg_2
-
-    ground_truth = 0.5 * (ground_truth_1 + ground_truth_2)
-
-    output = retrieval_ndcg(query_labels, candidates_labels, k)
-    np.testing.assert_almost_equal(output, ground_truth)
-
-
-def test_mrr():
-    from autointent.metrics.retrieval import retrieval_mrr
-    import numpy as np
-
-    # case 1
-    query_labels = [1]
-    candidates_labels = [
-        [2, 1, 1],
-    ]
-    k = None
-
-    ground_truth = 0.5
-    output = retrieval_mrr(query_labels, candidates_labels, k)
-    np.testing.assert_almost_equal(output, ground_truth)
-
-    # case 2
-    query_labels = [3]
-    candidates_labels = [
-        [2, 1, 1],
-    ]
-    k = None
-
-    ground_truth = 0.0
-    output = retrieval_mrr(query_labels, candidates_labels, k)
-    np.testing.assert_almost_equal(output, ground_truth)
-
-    # case 3
-    query_labels = [1, 3]
-    candidates_labels = [[2, 1, 1], [3, 1, 1]]
-    k = None
-
-    ground_truth = 0.75
-    output = retrieval_mrr(query_labels, candidates_labels, k)
-    np.testing.assert_almost_equal(output, ground_truth)
-
-    # case 4
-    query_labels = [1, 3]
-    candidates_labels = [[2, 2, 1], [3, 1, 1]]
-    k = 2
-=======
->>>>>>> d92a3156
 
 @pytest.mark.parametrize(
     "query_labels, candidates_labels, k, ground_truth",
