--- conflicted
+++ resolved
@@ -1,74 +1,3 @@
-<<<<<<< HEAD
-def test_map():
-    from autointent.metrics.retrieval import retrieval_map_intersecting
-    import numpy as np
-
-    # case 1
-    query_labels = [[0, 1, 0]]
-    candidates_labels = [
-        [[0, 0, 1], [0, 1, 0], [0, 1, 0]],
-    ]
-    k = None
-    ground_truth = 7 / 12
-    output = retrieval_map_intersecting(query_labels, candidates_labels, k)
-    np.testing.assert_almost_equal(output, ground_truth)
-
-    # case 1b
-    query_labels = [[1, 1, 0]]
-    candidates_labels = [
-        [[0, 0, 1], [0, 1, 0], [0, 1, 0]],
-    ]
-    k = None
-    ground_truth = 7 / 12
-    output = retrieval_map_intersecting(query_labels, candidates_labels, k)
-    np.testing.assert_almost_equal(output, ground_truth)
-
-    # case 2
-    query_labels = [[0, 0, 1]]
-    candidates_labels = [[[0, 0, 1], [0, 1, 0], [0, 1, 0]]]
-    k = None
-    ground_truth = 1.0
-    output = retrieval_map_intersecting(query_labels, candidates_labels, k)
-    np.testing.assert_almost_equal(output, ground_truth)
-
-    # case 2b
-    query_labels = [[1, 0, 1]]
-    candidates_labels = [[[0, 0, 1], [0, 1, 0], [0, 1, 0]]]
-    k = None
-    ground_truth = 1.0
-    output = retrieval_map_intersecting(query_labels, candidates_labels, k)
-    np.testing.assert_almost_equal(output, ground_truth)
-
-    # case 3
-    query_labels = [[0, 1, 0], [0, 0, 1]]
-    candidates_labels = [[[0, 0, 1], [0, 1, 0], [0, 1, 0]], [[0, 0, 1], [0, 1, 0], [0, 1, 0]]]
-    k = None
-    ground_truth = 19 / 24
-    output = retrieval_map_intersecting(query_labels, candidates_labels, k)
-    np.testing.assert_almost_equal(output, ground_truth)
-
-    # case 4
-    query_labels = [[0, 1, 0], [0, 0, 1]]
-    candidates_labels = [[[0, 0, 1], [0, 1, 0], [0, 1, 0]], [[0, 0, 1], [0, 1, 0], [0, 1, 0]]]
-    k = 2
-    ground_truth = 0.75
-    output = retrieval_map_intersecting(query_labels, candidates_labels, k)
-    np.testing.assert_almost_equal(output, ground_truth)
-
-    # case 5
-    query_labels = [[1, 0, 1]]
-    candidates_labels = [[[0, 0, 0], [0, 1, 0], [0, 1, 0]]]
-    k = None
-    ground_truth = 0.0
-    output = retrieval_map_intersecting(query_labels, candidates_labels, k)
-    np.testing.assert_almost_equal(output, ground_truth)
-
-    # case 6
-    query_labels = [[1, 0, 1]]
-    candidates_labels = [[[0, 0, 0], [0, 1, 0], [0, 1, 0]]]
-    k = 2
-    ground_truth = 0.0
-=======
 import numpy as np
 import pytest
 
@@ -95,147 +24,10 @@
     ],
 )
 def test_map(query_labels, candidates_labels, k, ground_truth):
->>>>>>> d92a3156
     output = retrieval_map_intersecting(query_labels, candidates_labels, k)
     np.testing.assert_almost_equal(output, ground_truth)
 
 
-<<<<<<< HEAD
-def test_hit_rate():
-    from autointent.metrics.retrieval import retrieval_hit_rate_intersecting
-    import numpy as np
-
-    # case 1
-    query_labels = [[0, 1, 0]]
-    candidates_labels = [
-        [[0, 0, 1], [0, 1, 0], [0, 1, 0]],
-    ]
-    k = None
-
-    ground_truth = 1.0
-    output = retrieval_hit_rate_intersecting(query_labels, candidates_labels, k)
-    np.testing.assert_almost_equal(output, ground_truth)
-
-    # case 1b
-    query_labels = [[1, 1, 0]]
-    candidates_labels = [
-        [[0, 0, 1], [0, 1, 0], [0, 1, 0]],
-    ]
-    k = None
-
-    ground_truth = 1.0
-    output = retrieval_hit_rate_intersecting(query_labels, candidates_labels, k)
-    np.testing.assert_almost_equal(output, ground_truth)
-
-    # case 2
-    query_labels = [[1, 0, 0]]
-    candidates_labels = [[[0, 0, 1], [0, 1, 0], [0, 1, 0]]]
-    k = None
-
-    ground_truth = 0.0
-    output = retrieval_hit_rate_intersecting(query_labels, candidates_labels, k)
-    np.testing.assert_almost_equal(output, ground_truth)
-
-    # case 3
-    query_labels = [[0, 0, 1], [0, 1, 0]]
-    candidates_labels = [
-        [[0, 0, 1], [0, 1, 0], [0, 1, 0]],
-        [[0, 1, 0], [0, 1, 0], [0, 1, 0]],
-    ]
-    k = None
-
-    ground_truth = 1.0
-    output = retrieval_hit_rate_intersecting(query_labels, candidates_labels, k)
-    np.testing.assert_almost_equal(output, ground_truth)
-
-    # case 4
-    query_labels = [[0, 0, 1], [0, 1, 0]]
-    candidates_labels = [
-        [[0, 0, 1], [0, 1, 0], [0, 1, 0]],
-        [[0, 1, 0], [0, 1, 0], [0, 1, 0]],
-    ]
-    k = 2
-
-    ground_truth = 1.0
-    output = retrieval_hit_rate_intersecting(query_labels, candidates_labels, k)
-    np.testing.assert_almost_equal(output, ground_truth)
-
-    # case 5
-    query_labels = [[0, 1, 0], [0, 1, 0]]
-    candidates_labels = [
-        [[0, 0, 1], [0, 1, 0], [0, 1, 0]],
-        [[0, 1, 0], [0, 1, 0], [0, 1, 0]],
-    ]
-    k = 1
-
-    ground_truth = 0.5
-    output = retrieval_hit_rate_intersecting(query_labels, candidates_labels, k)
-    np.testing.assert_almost_equal(output, ground_truth)
-
-
-def test_precision():
-    from autointent.metrics.retrieval import retrieval_precision_intersecting
-    import numpy as np
-
-    # case 1
-    query_labels = [
-        [0, 0, 1],
-    ]
-    candidates_labels = [
-        [[0, 0, 1], [0, 1, 0], [0, 1, 0]],
-    ]
-    k = None
-
-    ground_truth = 1 / 3
-    output = retrieval_precision_intersecting(query_labels, candidates_labels, k)
-    np.testing.assert_almost_equal(output, ground_truth)
-
-    # case 1b
-    query_labels = [
-        [0, 1, 1],
-    ]
-    candidates_labels = [
-        [[0, 0, 1], [0, 1, 0], [0, 1, 0]],
-    ]
-    k = None
-
-    ground_truth = 1.0
-    output = retrieval_precision_intersecting(query_labels, candidates_labels, k)
-    np.testing.assert_almost_equal(output, ground_truth)
-
-    # case 2
-    query_labels = [
-        [0, 1, 1],
-    ]
-    candidates_labels = [
-        [[1, 0, 0], [1, 0, 0], [1, 0, 0]],
-    ]
-    k = None
-
-    ground_truth = 0.0
-    output = retrieval_precision_intersecting(query_labels, candidates_labels, k)
-    np.testing.assert_almost_equal(output, ground_truth)
-
-    # case 3
-    query_labels = [[1, 0, 1], [0, 1, 1]]
-    candidates_labels = [
-        [[1, 0, 0], [0, 1, 0], [0, 0, 1]],
-        [[1, 0, 0], [1, 0, 0], [0, 0, 1]],
-    ]
-    k = None
-
-    ground_truth = 0.5
-    output = retrieval_precision_intersecting(query_labels, candidates_labels, k)
-    np.testing.assert_almost_equal(output, ground_truth)
-
-    # case 4
-    query_labels = [[1, 0, 1], [0, 1, 1]]
-    candidates_labels = [
-        [[1, 0, 0], [0, 1, 0], [0, 0, 1]],
-        [[1, 0, 0], [1, 0, 0], [0, 0, 1]],
-    ]
-    k = 2
-=======
 @pytest.mark.parametrize(
     "query_labels, candidates_labels, k, ground_truth",
     [
@@ -253,7 +45,6 @@
     output = retrieval_hit_rate_intersecting(query_labels, candidates_labels, k)
     np.testing.assert_almost_equal(output, ground_truth)
 
->>>>>>> d92a3156
 
 @pytest.mark.parametrize(
     "query_labels, candidates_labels, k, ground_truth",
@@ -270,140 +61,6 @@
     np.testing.assert_almost_equal(output, ground_truth)
 
 
-<<<<<<< HEAD
-def test_ndcg():
-    from autointent.metrics.retrieval import retrieval_ndcg_intersecting
-    import numpy as np
-
-    # case 1
-    query_labels = [
-        [0, 1, 1],
-    ]
-    candidates_labels = [
-        [[1, 0, 0], [0, 1, 0], [1, 0, 1]],
-    ]
-    k = None
-
-    dcg = 1 / np.log2(3) + 1 / np.log2(4)
-    idcg = 1 / np.log2(2) + 1 / np.log2(3)
-    ground_truth = dcg / idcg
-    output = retrieval_ndcg_intersecting(query_labels, candidates_labels, k)
-    np.testing.assert_almost_equal(output, ground_truth)
-
-    # case 2
-    query_labels = [
-        [0, 1, 1],
-    ]
-    candidates_labels = [
-        [[1, 0, 0], [1, 0, 0], [1, 0, 0]],
-    ]
-    k = None
-
-    dcg = 0
-    idcg = 0
-    ground_truth = 0
-    output = retrieval_ndcg_intersecting(query_labels, candidates_labels, k)
-    np.testing.assert_almost_equal(output, ground_truth)
-
-    # case 3
-    query_labels = [[0, 1, 1], [0, 1, 1]]
-    candidates_labels = [
-        [[1, 0, 0], [0, 1, 0], [0, 0, 1]],
-        [[0, 1, 0], [1, 0, 0], [1, 0, 0]],
-    ]
-    k = None
-
-    dcg_1 = 1 / np.log2(3) + 1 / np.log2(4)
-    idcg_1 = 1 / np.log2(2) + 1 / np.log2(3)
-    ground_truth_1 = dcg_1 / idcg_1
-    dcg_2 = 1 / np.log2(2)
-    idcg_2 = 1 / np.log2(2)
-    ground_truth_2 = dcg_2 / idcg_2
-
-    ground_truth = 0.5 * (ground_truth_1 + ground_truth_2)
-
-    output = retrieval_ndcg_intersecting(query_labels, candidates_labels, k)
-    np.testing.assert_almost_equal(output, ground_truth)
-
-    # case 4
-    query_labels = [[0, 1, 1], [0, 1, 1]]
-    candidates_labels = [
-        [[1, 0, 0], [0, 1, 0], [0, 0, 1]],
-        [[0, 1, 0], [1, 0, 0], [1, 0, 0]],
-    ]
-    k = 2
-
-    dcg_1 = 1 / np.log2(3)
-    idcg_1 = 1 / np.log2(2) + 1 / np.log2(3)
-    ground_truth_1 = dcg_1 / idcg_1
-    dcg_2 = 1 / np.log2(2)
-    idcg_2 = 1 / np.log2(2)
-    ground_truth_2 = dcg_2 / idcg_2
-
-    ground_truth = 0.5 * (ground_truth_1 + ground_truth_2)
-
-    output = retrieval_ndcg_intersecting(query_labels, candidates_labels, k)
-    np.testing.assert_almost_equal(output, ground_truth)
-
-
-def test_mrr():
-    from autointent.metrics.retrieval import retrieval_mrr_intersecting
-    import numpy as np
-
-    # case 1
-    query_labels = [
-        [0, 1, 1],
-    ]
-    candidates_labels = [
-        [[1, 0, 0], [0, 1, 0], [1, 0, 1]],
-    ]
-    k = None
-
-    ground_truth = 0.5
-    output = retrieval_mrr_intersecting(query_labels, candidates_labels, k)
-    np.testing.assert_almost_equal(output, ground_truth)
-
-    # case 2
-    query_labels = [
-        [0, 1, 1],
-    ]
-    candidates_labels = [
-        [[1, 0, 0], [1, 0, 0], [1, 0, 0]],
-    ]
-    k = None
-
-    ground_truth = 0.0
-    output = retrieval_mrr_intersecting(query_labels, candidates_labels, k)
-    np.testing.assert_almost_equal(output, ground_truth)
-
-    # case 3
-    query_labels = [
-        [0, 1, 1],
-        [0, 1, 1],
-    ]
-    candidates_labels = [
-        [[1, 0, 0], [1, 1, 0], [1, 0, 1]],
-        [[1, 0, 1], [1, 1, 0], [1, 0, 1]],
-    ]
-    k = None
-
-    ground_truth = 0.75
-    output = retrieval_mrr_intersecting(query_labels, candidates_labels, k)
-    np.testing.assert_almost_equal(output, ground_truth)
-
-    # case 4
-    query_labels = [1, 3]
-    candidates_labels = [[2, 2, 1], [3, 1, 1]]
-    query_labels = [
-        [0, 0, 1],
-        [0, 1, 1],
-    ]
-    candidates_labels = [
-        [[1, 0, 0], [1, 1, 0], [1, 0, 1]],
-        [[1, 0, 1], [1, 1, 0], [1, 0, 1]],
-    ]
-    k = 2
-=======
 @pytest.mark.parametrize(
     "query_labels, candidates_labels, k, ground_truth",
     [
@@ -432,7 +89,6 @@
     output = retrieval_ndcg_intersecting(query_labels, candidates_labels, k)
     np.testing.assert_almost_equal(output, ground_truth)
 
->>>>>>> d92a3156
 
 @pytest.mark.parametrize(
     "query_labels, candidates_labels, k, ground_truth",
