--- conflicted
+++ resolved
@@ -1,4 +1,3 @@
-<<<<<<< HEAD
 - node_type: retrieval
   metric: retrieval_hit_rate
   search_space:
@@ -20,6 +19,12 @@
         - avsolatorio/GIST-small-Embedding-v0
       k: [1, 3]
       train_head: [false, true]
+    - module_type: rerank
+      k: [ 5, 10 ]
+      weights: [uniform, distance, closest]
+      m: [ 2, 3 ]
+      cross_encoder_name:
+        - cross-encoder/ms-marco-MiniLM-L-6-v2
 - node_type: prediction
   metric: prediction_accuracy
   search_space:
@@ -27,42 +32,4 @@
       thresh: [0.5, [0.5, 0.5, 0.5]]
     - module_type: tunable
     - module_type: argmax
-    - module_type: jinoos
-=======
-nodes:
-  - node_type: retrieval
-    metric: retrieval_hit_rate
-    search_space:
-      - module_type: vector_db
-        k: [10]
-        embedder_name:
-          - sentence-transformers/all-MiniLM-L6-v2
-          - avsolatorio/GIST-small-Embedding-v0
-  - node_type: scoring
-    metric: scoring_roc_auc
-    search_space:
-      - module_type: knn
-        k: [5, 10]
-        weights: [uniform, distance, closest]
-      - module_type: linear
-      - module_type: dnnc
-        cross_encoder_name:
-          - cross-encoder/ms-marco-MiniLM-L-6-v2
-          - avsolatorio/GIST-small-Embedding-v0
-        k: [1, 3]
-        train_head: [false, true]
-      - module_type: rerank
-        k: [ 5, 10 ]
-        weights: [uniform, distance, closest]
-        m: [ 2, 3 ]
-        cross_encoder_name:
-          - cross-encoder/ms-marco-MiniLM-L-6-v2
-  - node_type: prediction
-    metric: prediction_accuracy
-    search_space:
-      - module_type: threshold
-        thresh: [0.5, [0.5, 0.5, 0.5]]
-      - module_type: tunable
-      - module_type: argmax
-      - module_type: jinoos
->>>>>>> 53d16064
+    - module_type: jinoos