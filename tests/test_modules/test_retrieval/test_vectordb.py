<<<<<<< HEAD
import pathlib

import numpy as np
=======
>>>>>>> 77a0d249
import pytest

from autointent.context import Context
from autointent.metrics import retrieval_map
from autointent.modules.retrieval.vectordb import VectorDBModule


@pytest.fixture
<<<<<<< HEAD
def context(load_clinc_subset):

    def _get_context(dataset_type: str) -> Context:
        dataset_path = pathlib.Path("tests/minimal_optimization/data/").joinpath(
            f"clinc_subset_{dataset_type}.json",
        )
        return Context(
            dataset=load_clinc_subset(dataset_path),
            test_dataset=None,
            device="cpu",
            multilabel_generation_config="",
            db_dir=dataset_type,
            regex_sampling=0,
            seed=0,
        )

    return _get_context


def test_fit_creates_collection(context):
    context = context("multiclass")
    module = VectorDBModule(k=5, model_name="sergeyzh/rubert-tiny-turbo")
    module.fit(context)
    assert module.collection is not None


=======
def context(load_clinic_subset):
    return Context(
        multiclass_intent_records=load_clinic_subset,
        multilabel_utterance_records=[],
        test_utterance_records=[],
        device="cpu",
        mode="multiclass",
        multilabel_generation_config="",
        regex_sampling=0,
        seed=0,
    )


>>>>>>> 77a0d249
@pytest.mark.xfail
def test_score_returns_correct_metrics(context):
    context = context("multiclass")
    module = VectorDBModule(k=5, model_name="sergeyzh/rubert-tiny-turbo")
    module.fit(context)
    score = module.score(context, retrieval_map)
    assert score == 1.0


def test_get_assets_returns_correct_artifact():
    module = VectorDBModule(k=5, model_name="sergeyzh/rubert-tiny-turbo")
    artifact = module.get_assets()
<<<<<<< HEAD
    assert artifact.embedder_name == "sergeyzh/rubert-tiny-turbo"


@pytest.mark.xfail
def test_retrieve_candidates_returns_correct_labels(context):
    context = context("multiclass")
    collection = context.vector_index.create_collection("sergeyzh/rubert-tiny-turbo", context.data_handler)
    labels = retrieve_candidates(collection, 5, ["test utterance"], context.vector_index.metadata_as_labels)
    np.testing.assert_array_equal(labels, np.array([[1, 0, 1]]))
=======
    assert artifact.embedder_name == "sergeyzh/rubert-tiny-turbo"
>>>>>>> 77a0d249
<|MERGE_RESOLUTION|>--- conflicted
+++ resolved
@@ -1,9 +1,5 @@
-<<<<<<< HEAD
 import pathlib
 
-import numpy as np
-=======
->>>>>>> 77a0d249
 import pytest
 
 from autointent.context import Context
@@ -12,7 +8,6 @@
 
 
 @pytest.fixture
-<<<<<<< HEAD
 def context(load_clinc_subset):
 
     def _get_context(dataset_type: str) -> Context:
@@ -32,28 +27,6 @@
     return _get_context
 
 
-def test_fit_creates_collection(context):
-    context = context("multiclass")
-    module = VectorDBModule(k=5, model_name="sergeyzh/rubert-tiny-turbo")
-    module.fit(context)
-    assert module.collection is not None
-
-
-=======
-def context(load_clinic_subset):
-    return Context(
-        multiclass_intent_records=load_clinic_subset,
-        multilabel_utterance_records=[],
-        test_utterance_records=[],
-        device="cpu",
-        mode="multiclass",
-        multilabel_generation_config="",
-        regex_sampling=0,
-        seed=0,
-    )
-
-
->>>>>>> 77a0d249
 @pytest.mark.xfail
 def test_score_returns_correct_metrics(context):
     context = context("multiclass")
@@ -66,16 +39,4 @@
 def test_get_assets_returns_correct_artifact():
     module = VectorDBModule(k=5, model_name="sergeyzh/rubert-tiny-turbo")
     artifact = module.get_assets()
-<<<<<<< HEAD
-    assert artifact.embedder_name == "sergeyzh/rubert-tiny-turbo"
-
-
-@pytest.mark.xfail
-def test_retrieve_candidates_returns_correct_labels(context):
-    context = context("multiclass")
-    collection = context.vector_index.create_collection("sergeyzh/rubert-tiny-turbo", context.data_handler)
-    labels = retrieve_candidates(collection, 5, ["test utterance"], context.vector_index.metadata_as_labels)
-    np.testing.assert_array_equal(labels, np.array([[1, 0, 1]]))
-=======
-    assert artifact.embedder_name == "sergeyzh/rubert-tiny-turbo"
->>>>>>> 77a0d249
+    assert artifact.embedder_name == "sergeyzh/rubert-tiny-turbo"