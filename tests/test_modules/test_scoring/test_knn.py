--- conflicted
+++ resolved
@@ -3,10 +3,6 @@
 from autointent import Context
 from autointent.metrics import retrieval_hit_rate, scoring_roc_auc
 from autointent.modules import KNNScorer, VectorDBModule
-<<<<<<< HEAD
-from autointent.pipeline.optimization import get_db_dir, get_run_name, load_data, setup_logging
-=======
->>>>>>> 67dfcf39
 
 
 def test_base_knn(setup_environment, load_clinic_subset):
@@ -27,7 +23,7 @@
     retrieval_params = {"k": 3, "model_name": "sergeyzh/rubert-tiny-turbo"}
     vector_db = VectorDBModule(**retrieval_params)
     vector_db.fit(context)
-    metric_value, _ = vector_db.score(context, retrieval_hit_rate)
+    metric_value = vector_db.score(context, retrieval_hit_rate)
     artifact = vector_db.get_assets()
     context.optimization_info.log_module_optimization(
         node_type="retrieval",
@@ -41,7 +37,7 @@
     scorer = KNNScorer(k=3, weights="distance")
 
     scorer.fit(context)
-    score, _ = scorer.score(context, scoring_roc_auc)
+    score = scorer.score(context, scoring_roc_auc)
     assert score == 1
     predictions = scorer.predict(
         [
