import numpy as np

from autointent import Context
from autointent.metrics import retrieval_hit_rate_macro, scoring_f1
from autointent.modules import VectorDBModule
from autointent.modules.scoring.mlknn.mlknn import MLKnnScorer
<<<<<<< HEAD
from autointent.pipeline.optimization import get_db_dir, get_run_name, load_data, setup_logging
=======
>>>>>>> 67dfcf39


def test_base_mlknn(setup_environment, load_clinic_subset):
    run_name, db_dir = setup_environment

    utterance = [
        {
            "utterance": "why is there a hold on my american saving bank account",
            "labels": [0, 1, 2],
        },
        {
            "utterance": "i am nost sure why my account is blocked",
            "labels": [0, 2],
        },
    ]
    context = Context(
        multiclass_intent_records=load_clinic_subset,
        multilabel_utterance_records=utterance,
        test_utterance_records=utterance,
        device="cpu",
        mode="multiclass_as_multilabel",
        multilabel_generation_config="",
        db_dir=db_dir,
        regex_sampling=0,
        seed=0,
    )

    retrieval_params = {"k": 3, "model_name": "sergeyzh/rubert-tiny-turbo"}
    vector_db = VectorDBModule(**retrieval_params)
    vector_db.fit(context)
    metric_value, _ = vector_db.score(context, retrieval_hit_rate_macro)
    artifact = vector_db.get_assets()
    context.optimization_info.log_module_optimization(
        node_type="retrieval",
        module_type="vector_db",
        module_params=retrieval_params,
        metric_value=metric_value,
        metric_name="retrieval_hit_rate_macro",
        artifact=artifact,
    )

    scorer = MLKnnScorer(k=3)
    scorer.fit(context)
    score, predictions = scorer.score(context, scoring_f1)
    np.testing.assert_almost_equal(score, 0.8632478632478633)

    predictions = scorer.predict_labels(
        [
            "why is there a hold on my american saving bank account",
            "i am nost sure why my account is blocked",
            "why is there a hold on my capital one checking account",
            "i think my account is blocked but i do not know the reason",
            "can you tell me why is my bank account frozen",
        ]
    )
    assert (predictions == np.array([[0, 1, 0], [0, 1, 0], [0, 1, 0], [0, 1, 0], [0, 1, 0]])).all()<|MERGE_RESOLUTION|>--- conflicted
+++ resolved
@@ -4,10 +4,6 @@
 from autointent.metrics import retrieval_hit_rate_macro, scoring_f1
 from autointent.modules import VectorDBModule
 from autointent.modules.scoring.mlknn.mlknn import MLKnnScorer
-<<<<<<< HEAD
-from autointent.pipeline.optimization import get_db_dir, get_run_name, load_data, setup_logging
-=======
->>>>>>> 67dfcf39
 
 
 def test_base_mlknn(setup_environment, load_clinic_subset):
@@ -38,7 +34,7 @@
     retrieval_params = {"k": 3, "model_name": "sergeyzh/rubert-tiny-turbo"}
     vector_db = VectorDBModule(**retrieval_params)
     vector_db.fit(context)
-    metric_value, _ = vector_db.score(context, retrieval_hit_rate_macro)
+    metric_value = vector_db.score(context, retrieval_hit_rate_macro)
     artifact = vector_db.get_assets()
     context.optimization_info.log_module_optimization(
         node_type="retrieval",
@@ -51,7 +47,7 @@
 
     scorer = MLKnnScorer(k=3)
     scorer.fit(context)
-    score, predictions = scorer.score(context, scoring_f1)
+    score = scorer.score(context, scoring_f1)
     np.testing.assert_almost_equal(score, 0.8632478632478633)
 
     predictions = scorer.predict_labels(
