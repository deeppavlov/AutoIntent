import importlib.resources as ires

import pytest

from autointent import Context
from autointent.configs.optimization_cli import (
    DataConfig,
    LoggingConfig,
    OptimizationConfig,
    TaskConfig,
    VectorIndexConfig,
)
from autointent.pipeline import PipelineOptimizer
from autointent.pipeline.optimization.cli_endpoint import main as optimize_pipeline


@pytest.mark.parametrize(
    "dataset_type",
    ["multiclass", "multilabel"],
)
def test_full_pipeline(setup_environment, load_clinc_subset, get_config, dataset_type):
    db_dir, dump_dir, logs_dir = setup_environment

    dataset = load_clinc_subset(dataset_type)

    context = Context(
        dataset=dataset,
        db_dir=db_dir(),
        dump_dir=dump_dir,
    )

    # run optimization
    search_space_config = get_config(dataset_type)
    pipeline = PipelineOptimizer.from_dict_config(search_space_config)
    pipeline.optimize(context)

    # save results
    pipeline.dump(logs_dir=logs_dir)


@pytest.mark.parametrize(
<<<<<<< HEAD
    "dataset_type",
    [
        "multiclass",
        "multilabel",
    ],
=======
    ("dataset_type"),
    ["multiclass", "multilabel", "description"],
>>>>>>> f5104261
)
def test_optimization_pipeline_cli(dataset_type, setup_environment):
    db_dir, dump_dir, logs_dir = setup_environment
    config = OptimizationConfig(
        data=DataConfig(train_path=ires.files("tests.assets.data").joinpath(f"clinc_subset_{dataset_type}.json")),
        task=TaskConfig(
            search_space_path=ires.files("tests.assets.configs").joinpath(f"{dataset_type}.yaml"),
        ),
        vector_index=VectorIndexConfig(
            device="cpu",
        ),
        logs=LoggingConfig(
            dirpath=logs_dir,
        ),
    )
    optimize_pipeline(config)<|MERGE_RESOLUTION|>--- conflicted
+++ resolved
@@ -39,16 +39,11 @@
 
 
 @pytest.mark.parametrize(
-<<<<<<< HEAD
     "dataset_type",
     [
         "multiclass",
-        "multilabel",
+        "multilabel", "description"
     ],
-=======
-    ("dataset_type"),
-    ["multiclass", "multilabel", "description"],
->>>>>>> f5104261
 )
 def test_optimization_pipeline_cli(dataset_type, setup_environment):
     db_dir, dump_dir, logs_dir = setup_environment
