from autointent.context.data_handler.dataset import Split
from autointent.context.data_handler.stratification import split_dataset

<<<<<<< HEAD
from autointent.context.data_handler._stratification import (
    get_sample_utterances,
    is_multiclass_test_set_complete,
    is_multilabel_test_set_complete,
    multilabel_train_test_split,
    to_onehot,
    validate_test_labels,
)
=======
>>>>>>> c66d97ff

def test_train_test_split(dataset):
    dataset = split_dataset(dataset, random_seed=42)

    assert Split.TRAIN in dataset
    assert Split.TEST in dataset
    assert dataset[Split.TRAIN].num_rows == 11
    assert dataset[Split.TEST].num_rows == 4
    assert dataset.get_n_classes(Split.TRAIN) == dataset.get_n_classes(Split.TEST)


def test_multilabel_train_test_split(dataset):
    dataset = dataset.to_multilabel().encode_labels()
    dataset = split_dataset(dataset, random_seed=42)

    assert Split.TRAIN in dataset
    assert Split.TEST in dataset
    assert dataset[Split.TRAIN].num_rows == 12
    assert dataset[Split.TEST].num_rows == 3
    assert dataset.get_n_classes(Split.TRAIN) == dataset.get_n_classes(Split.TEST)<|MERGE_RESOLUTION|>--- conflicted
+++ resolved
@@ -1,17 +1,6 @@
-from autointent.context.data_handler.dataset import Split
-from autointent.context.data_handler.stratification import split_dataset
+from autointent.context.data_handler._dataset import Split
+from autointent.context.data_handler._stratification import split_dataset
 
-<<<<<<< HEAD
-from autointent.context.data_handler._stratification import (
-    get_sample_utterances,
-    is_multiclass_test_set_complete,
-    is_multilabel_test_set_complete,
-    multilabel_train_test_split,
-    to_onehot,
-    validate_test_labels,
-)
-=======
->>>>>>> c66d97ff
 
 def test_train_test_split(dataset):
     dataset = split_dataset(dataset, random_seed=42)
