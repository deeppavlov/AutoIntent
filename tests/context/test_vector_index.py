import pytest

from autointent.context.vector_index_client import VectorIndexClient


@pytest.fixture
def data_handler():
    class MockDataHandler:
        utterances_train = ["Hello", "How are you", "Goodbye"]  # noqa: RUF012
        labels_train = [0, 1, 2]  # noqa: RUF012

    return MockDataHandler()


<<<<<<< HEAD
def test_vector_index_initialization(setup_environment):
    run_name, db_dir = setup_environment
    vector_index_client = VectorIndexClient("cpu", db_dir)
=======
def test_vector_index_initialization():
    vector_index_client = VectorIndexClient(False, 3, device="cpu")
>>>>>>> c498d717
    assert vector_index_client.device == "cpu"


<<<<<<< HEAD
def test_create_collection(data_handler, setup_environment):
    run_name, db_dir = setup_environment
    vector_index_client = VectorIndexClient("cpu", db_dir)
=======
def test_create_collection(data_handler):
    vector_index_client = VectorIndexClient(False, 3, device="cpu")
>>>>>>> c498d717
    vector_index = vector_index_client.create_index("bert-base-uncased", data_handler)
    assert vector_index.model_name == "bert-base-uncased"<|MERGE_RESOLUTION|>--- conflicted
+++ resolved
@@ -12,24 +12,13 @@
     return MockDataHandler()
 
 
-<<<<<<< HEAD
-def test_vector_index_initialization(setup_environment):
-    run_name, db_dir = setup_environment
-    vector_index_client = VectorIndexClient("cpu", db_dir)
-=======
 def test_vector_index_initialization():
-    vector_index_client = VectorIndexClient(False, 3, device="cpu")
->>>>>>> c498d717
+    vector_index_client = VectorIndexClient("cpu", ".")
     assert vector_index_client.device == "cpu"
 
 
-<<<<<<< HEAD
 def test_create_collection(data_handler, setup_environment):
-    run_name, db_dir = setup_environment
+    run_name, db_dir, dump_dir, logs_dir = setup_environment
     vector_index_client = VectorIndexClient("cpu", db_dir)
-=======
-def test_create_collection(data_handler):
-    vector_index_client = VectorIndexClient(False, 3, device="cpu")
->>>>>>> c498d717
     vector_index = vector_index_client.create_index("bert-base-uncased", data_handler)
     assert vector_index.model_name == "bert-base-uncased"