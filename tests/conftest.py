import importlib.resources as ires
<<<<<<< HEAD
import pathlib
from typing import Any
=======
from typing import Literal
>>>>>>> 87029423
from uuid import uuid4

import pytest

from autointent import Context
<<<<<<< HEAD
from autointent.pipeline.optimization.utils import get_db_dir, get_run_name, load_data, setup_logging

=======
from autointent.context.data_handler import Dataset
from autointent.pipeline.optimization.utils import get_run_name, load_config, load_data, setup_logging
from autointent.pipeline.utils import get_db_dir

DATASET_TYPE = Literal["multiclass", "multilabel"]
>>>>>>> 87029423

@pytest.fixture
def setup_environment() -> tuple[str, str]:
    setup_logging("DEBUG")
    uuid = uuid4()
    run_name = get_run_name(str(uuid))
    db_dir = get_db_dir("", run_name)
    return run_name, db_dir


@pytest.fixture
<<<<<<< HEAD
def load_clinic_subset() -> list[dict[str, Any]]:
    data_path = ires.files("tests.assets.data").joinpath("clinc_subset.json")
    return load_data(str(data_path), multilabel=False)


@pytest.fixture
def context_multiclass(load_clinic_subset, setup_environment, dump_dir):
    run_name, db_dir = setup_environment
    return Context(
        multiclass_intent_records=load_clinic_subset,
        multilabel_utterance_records=[],
        test_utterance_records=[],
        device="cpu",
        mode="multiclass",
        multilabel_generation_config="",
        regex_sampling=0,
        seed=0,
        db_dir=db_dir,
        dump_dir=dump_dir
    )


@pytest.fixture
def context_multilabel(load_clinic_subset, setup_environment, dump_dir):
    run_name, db_dir = setup_environment
    return Context(
        multiclass_intent_records=load_clinic_subset,
        multilabel_utterance_records=[],
        test_utterance_records=[],
        device="cpu",
        mode="multiclass_as_multilabel",
        multilabel_generation_config="",
        regex_sampling=0,
        seed=0,
        db_dir=db_dir,
        dump_dir=dump_dir
    )

@pytest.fixture
def logs_dir() -> pathlib.Path:
    return pathlib.Path.cwd() / "tests_logs"


@pytest.fixture
def dump_dir(logs_dir) -> str:
    return str(logs_dir / "module_dumps")
=======
def load_clinc_subset():
    def _load_data(dataset_type: DATASET_TYPE) -> Dataset:
        dataset_path = ires.files("tests.assets.data").joinpath(f"clinc_subset_{dataset_type}.json")
        data = load_data(dataset_path, multilabel=False)
        return Dataset.model_validate(data)

    return _load_data


@pytest.fixture
def context(load_clinc_subset):
    def _get_context(dataset_type: DATASET_TYPE) -> Context:
        return Context(
            dataset=load_clinc_subset(dataset_type),
            test_dataset=None,
            device="cpu",
            multilabel_generation_config="",
            regex_sampling=0,
            seed=0,
        )

    return _get_context


@pytest.fixture
def get_config():
    def _get_config(dataset_type: DATASET_TYPE):
        config_path = ires.files("tests.assets.configs").joinpath(f"{dataset_type}.yaml")
        return load_config(str(config_path), multilabel=dataset_type == "multilabel")
    return _get_config
>>>>>>> 87029423
<|MERGE_RESOLUTION|>--- conflicted
+++ resolved
@@ -1,25 +1,16 @@
 import importlib.resources as ires
-<<<<<<< HEAD
 import pathlib
-from typing import Any
-=======
 from typing import Literal
->>>>>>> 87029423
 from uuid import uuid4
 
 import pytest
 
 from autointent import Context
-<<<<<<< HEAD
-from autointent.pipeline.optimization.utils import get_db_dir, get_run_name, load_data, setup_logging
-
-=======
 from autointent.context.data_handler import Dataset
-from autointent.pipeline.optimization.utils import get_run_name, load_config, load_data, setup_logging
-from autointent.pipeline.utils import get_db_dir
+from autointent.pipeline.optimization.utils import get_db_dir, get_run_name, load_config, load_data, setup_logging
 
 DATASET_TYPE = Literal["multiclass", "multilabel"]
->>>>>>> 87029423
+
 
 @pytest.fixture
 def setup_environment() -> tuple[str, str]:
@@ -31,65 +22,17 @@
 
 
 @pytest.fixture
-<<<<<<< HEAD
-def load_clinic_subset() -> list[dict[str, Any]]:
-    data_path = ires.files("tests.assets.data").joinpath("clinc_subset.json")
-    return load_data(str(data_path), multilabel=False)
-
-
-@pytest.fixture
-def context_multiclass(load_clinic_subset, setup_environment, dump_dir):
-    run_name, db_dir = setup_environment
-    return Context(
-        multiclass_intent_records=load_clinic_subset,
-        multilabel_utterance_records=[],
-        test_utterance_records=[],
-        device="cpu",
-        mode="multiclass",
-        multilabel_generation_config="",
-        regex_sampling=0,
-        seed=0,
-        db_dir=db_dir,
-        dump_dir=dump_dir
-    )
-
-
-@pytest.fixture
-def context_multilabel(load_clinic_subset, setup_environment, dump_dir):
-    run_name, db_dir = setup_environment
-    return Context(
-        multiclass_intent_records=load_clinic_subset,
-        multilabel_utterance_records=[],
-        test_utterance_records=[],
-        device="cpu",
-        mode="multiclass_as_multilabel",
-        multilabel_generation_config="",
-        regex_sampling=0,
-        seed=0,
-        db_dir=db_dir,
-        dump_dir=dump_dir
-    )
-
-@pytest.fixture
-def logs_dir() -> pathlib.Path:
-    return pathlib.Path.cwd() / "tests_logs"
-
-
-@pytest.fixture
-def dump_dir(logs_dir) -> str:
-    return str(logs_dir / "module_dumps")
-=======
 def load_clinc_subset():
     def _load_data(dataset_type: DATASET_TYPE) -> Dataset:
         dataset_path = ires.files("tests.assets.data").joinpath(f"clinc_subset_{dataset_type}.json")
-        data = load_data(dataset_path, multilabel=False)
-        return Dataset.model_validate(data)
+        return load_data(dataset_path, multilabel=False)
 
     return _load_data
 
 
 @pytest.fixture
-def context(load_clinc_subset):
+def context(load_clinc_subset, dump_dir, setup_environment):
+    run_name, db_dir = setup_environment
     def _get_context(dataset_type: DATASET_TYPE) -> Context:
         return Context(
             dataset=load_clinc_subset(dataset_type),
@@ -98,6 +41,8 @@
             multilabel_generation_config="",
             regex_sampling=0,
             seed=0,
+            db_dir=db_dir,
+            dump_dir=dump_dir
         )
 
     return _get_context
@@ -109,4 +54,12 @@
         config_path = ires.files("tests.assets.configs").joinpath(f"{dataset_type}.yaml")
         return load_config(str(config_path), multilabel=dataset_type == "multilabel")
     return _get_config
->>>>>>> 87029423
+
+@pytest.fixture
+def logs_dir() -> pathlib.Path:
+    return pathlib.Path.cwd() / "tests_logs"
+
+
+@pytest.fixture
+def dump_dir(logs_dir) -> str:
+    return str(logs_dir / "module_dumps")