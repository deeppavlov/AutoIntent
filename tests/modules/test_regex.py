--- conflicted
+++ resolved
@@ -1,8 +1,6 @@
 import pytest
 
-<<<<<<< HEAD
 from autointent.modules import RegExp
-from tests.conftest import setup_environment
 
 
 @pytest.mark.parametrize(
@@ -10,8 +8,6 @@
     [(".*", [[0, 1], [0, 1], [0, 1], [0, 1], [0, 1]]), ("frozen", [[0], [0], [0], [0], [0, 1]])],
 )
 def test_base_regex(partial_match, expected_predictions):
-    db_dir, dump_dir, logs_dir = setup_environment()
-
     train_data = [
         {
             "id": 0,
@@ -25,98 +21,6 @@
             "regexp_partial_match": [partial_match],
         },
     ]
-=======
-from autointent import Context
-from autointent.context.data_handler import Dataset
-from autointent.metrics import retrieval_hit_rate, scoring_roc_auc
-from autointent.modules import RegExp, VectorDBModule
-from tests.conftest import setup_environment
-
-
-@pytest.mark.xfail(reason="Issues with intent_id")
-def test_base_regex():
-    db_dir, dump_dir, logs_dir = setup_environment()
-
-    data = {
-        "utterances": [
-            {
-                "text": "can i make a reservation for redrobin",
-                "label": 0,
-            },
-            {
-                "text": "is it possible to make a reservation at redrobin",
-                "label": 0,
-            },
-            {
-                "text": "does redrobin take reservations",
-                "label": 0,
-            },
-            {
-                "text": "are reservations taken at redrobin",
-                "label": 0,
-            },
-            {
-                "text": "does redrobin do reservations",
-                "label": 0,
-            },
-            {
-                "text": "why is there a hold on my american saving bank account",
-                "label": 1,
-            },
-            {
-                "text": "i am nost sure why my account is blocked",
-                "label": 1,
-            },
-            {
-                "text": "why is there a hold on my capital one checking account",
-                "label": 1,
-            },
-            {
-                "text": "i think my account is blocked but i do not know the reason",
-                "label": 1,
-            },
-            {
-                "text": "can you tell me why is my bank account frozen",
-                "label": 1,
-            },
-        ],
-        "intents": [
-            {
-                "id": 0,
-                "name": "accept_reservations",
-                "regexp_full_match": [".*"],
-                "regexp_partial_match": [".*"],
-            },
-            {
-                "id": 1,
-                "name": "account_blocked",
-                "regexp_full_match": [".*"],
-                "regexp_partial_match": [".*"],
-            },
-        ],
-    }
-
-    context = Context(
-        dataset=Dataset.model_validate(data),
-        dump_dir=dump_dir,
-        db_dir=db_dir,
-    )
-
-    retrieval_params = {"k": 3, "embedder_name": "sergeyzh/rubert-tiny-turbo"}
-    vector_db = VectorDBModule(**retrieval_params)
-    vector_db.fit(context)
-    metric_value = vector_db.score(context, retrieval_hit_rate)
-    artifact = vector_db.get_assets()
-    context.optimization_info.log_module_optimization(
-        node_type="retrieval",
-        module_type="vector_db",
-        module_params=retrieval_params,
-        metric_value=metric_value,
-        metric_name="retrieval_hit_rate_macro",
-        artifact=artifact,
-        module_dump_dir="",
-    )
->>>>>>> ad097e8c
 
     matcher = RegExp()
     matcher.fit(train_data)
