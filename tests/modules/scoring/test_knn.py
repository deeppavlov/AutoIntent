import numpy as np

from autointent.context.data_handler import DataHandler
from autointent.modules import KNNScorer
from tests.conftest import setup_environment


def test_base_knn(dataset):
    db_dir, dump_dir, logs_dir = setup_environment()

    data_handler = DataHandler(dataset)

    scorer = KNNScorer(k=3, weights="distance", embedder_name="sergeyzh/rubert-tiny-turbo", db_dir=db_dir, device="cpu")

    test_data = [
        "why is there a hold on my american saving bank account",
        "i am nost sure why my account is blocked",
        "why is there a hold on my capital one checking account",
        "i think my account is blocked but i do not know the reason",
        "can you tell me why is my bank account frozen",
    ]

<<<<<<< HEAD
    scorer.fit(data_handler.train_utterances, data_handler.train_labels)
    predictions = scorer.predict(
        [
            "why is there a hold on my american saving bank account",
            "i am nost sure why my account is blocked",
            "why is there a hold on my capital one checking account",
            "i think my account is blocked but i do not know the reason",
            "can you tell me why is my bank account frozen",
        ]
    )
=======
    scorer.fit(data_handler.utterances_train, data_handler.labels_train)
    predictions = scorer.predict(test_data)
>>>>>>> de779c08
    assert (
        predictions == np.array([[0.0, 1.0, 0.0], [0.0, 1.0, 0.0], [0.0, 1.0, 0.0], [0.0, 1.0, 0.0], [0.0, 1.0, 0.0]])
    ).all()

    predictions, metadata = scorer.predict_with_metadata(test_data)
    assert len(predictions) == len(test_data)
    assert "neighbors" in metadata[0]<|MERGE_RESOLUTION|>--- conflicted
+++ resolved
@@ -20,21 +20,8 @@
         "can you tell me why is my bank account frozen",
     ]
 
-<<<<<<< HEAD
     scorer.fit(data_handler.train_utterances, data_handler.train_labels)
-    predictions = scorer.predict(
-        [
-            "why is there a hold on my american saving bank account",
-            "i am nost sure why my account is blocked",
-            "why is there a hold on my capital one checking account",
-            "i think my account is blocked but i do not know the reason",
-            "can you tell me why is my bank account frozen",
-        ]
-    )
-=======
-    scorer.fit(data_handler.utterances_train, data_handler.labels_train)
     predictions = scorer.predict(test_data)
->>>>>>> de779c08
     assert (
         predictions == np.array([[0.0, 1.0, 0.0], [0.0, 1.0, 0.0], [0.0, 1.0, 0.0], [0.0, 1.0, 0.0], [0.0, 1.0, 0.0]])
     ).all()
