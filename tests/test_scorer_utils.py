import numpy as np
from autointent.modules.scoring.knn.count_neighbors import get_counts
from autointent.modules.scoring.base import get_topk
from autointent.modules.scoring.dnnc import build_result
from autointent.modules.scoring.knn.weighting import closest_weighting
import pytest

<<<<<<< HEAD
    # case 1
    labels = np.array(
        [
            [1, 2, 1, 1, 2],
            [1, 2, 1, 2, 2],
            [0, 2, 1, 2, 2],
        ]
    )
    n_classes = 3
    ground_truth = np.array(
        [
            [0, 3, 2],
            [0, 2, 3],
            [1, 1, 3],
        ]
    )
    weights = np.ones_like(labels)
    np.testing.assert_array_equal(x=get_counts(labels, n_classes, weights), y=ground_truth)

    # case 2
    labels = np.array(
        [
            [1, 2, 1, 1, 2],
        ]
    )
    n_classes = 3
    ground_truth = np.array(
        [
            [0, 3, 2],
        ]
    )
    weights = np.ones_like(labels)
    np.testing.assert_array_equal(x=get_counts(labels, n_classes, weights), y=ground_truth)

    # case 3
    labels = np.array(
        [
            [0, 0, 0, 0, 0],
            [2, 2, 2, 2, 2],
            [1, 1, 1, 1, 1],
        ]
    )
    n_classes = 3
    ground_truth = np.array(
        [
            [5, 0, 0],
            [0, 0, 5],
            [0, 5, 0],
        ]
    )
=======

@pytest.mark.parametrize(
    "labels, n_classes, ground_truth",
    [
        (
            np.array(
                [
                    [1, 2, 1, 1, 2],
                    [1, 2, 1, 2, 2],
                    [0, 2, 1, 2, 2],
                ]
            ),
            3,
            np.array(
                [
                    [0, 3, 2],
                    [0, 2, 3],
                    [1, 1, 3],
                ]
            ),
        ),
        (
            np.array(
                [
                    [1, 2, 1, 1, 2],
                ]
            ),
            3,
            np.array(
                [
                    [0, 3, 2],
                ]
            ),
        ),
        (
            np.array(
                [
                    [0, 0, 0, 0, 0],
                    [2, 2, 2, 2, 2],
                    [1, 1, 1, 1, 1],
                ]
            ),
            3,
            np.array(
                [
                    [5, 0, 0],
                    [0, 0, 5],
                    [0, 5, 0],
                ]
            ),
        ),
    ],
)
def test_knn_get_counts(labels, n_classes, ground_truth):
>>>>>>> d92a3156
    weights = np.ones_like(labels)
    np.testing.assert_array_equal(x=get_counts(labels, n_classes, weights), y=ground_truth)


<<<<<<< HEAD
def test_scoring_get_topk():
    import numpy as np
    from autointent.modules.scoring.base import get_topk

    # case 1
    scores = np.array(
        [
            [0, 1, 2, 3, 4, 5],
            [0, 1, 2, 3, 4, 5],
            [0, 1, 2, 3, 4, 5],
        ]
    )
    k = 1
    ground_true = np.array([[5], [5], [5]])
    np.testing.assert_array_equal(x=get_topk(scores, k=k), y=ground_true)

    # case 2
    k = 3
    ground_true = np.array([[5, 4, 3], [5, 4, 3], [5, 4, 3]])
    np.testing.assert_array_equal(x=get_topk(scores, k=k), y=ground_true)

    # case 3
    scores = np.array([[0, 1, 2, 3, 4, 5]])
    k = 1
    ground_true = np.array([[5]])
    np.testing.assert_array_equal(x=get_topk(scores, k=k), y=ground_true)

    # case 4
    scores = np.array([[0, 1, 2, 3, 4, 5]])
    k = 3
    ground_true = np.array([[5, 4, 3]])
    np.testing.assert_array_equal(x=get_topk(scores, k=k), y=ground_true)
=======
@pytest.mark.parametrize(
    "scores, k, ground_truth",
    [
        (
            np.array(
                [
                    [0, 1, 2, 3, 4, 5],
                    [0, 1, 2, 3, 4, 5],
                    [0, 1, 2, 3, 4, 5],
                ]
            ),
            1,
            np.array([[5], [5], [5]]),
        ),
        (
            np.array(
                [
                    [0, 1, 2, 3, 4, 5],
                    [0, 1, 2, 3, 4, 5],
                    [0, 1, 2, 3, 4, 5],
                ]
            ),
            3,
            np.array([[5, 4, 3], [5, 4, 3], [5, 4, 3]]),
        ),
        (np.array([[0, 1, 2, 3, 4, 5]]), 1, np.array([[5]])),
        (np.array([[0, 1, 2, 3, 4, 5]]), 3, np.array([[5, 4, 3]])),
    ],
)
def test_scoring_get_topk(scores, k, ground_truth):
    np.testing.assert_array_equal(x=get_topk(scores, k=k), y=ground_truth)

>>>>>>> d92a3156

@pytest.mark.parametrize(
    "scores, labels, n_classes, ground_truth",
    [
        (
            np.array(
                [
                    [0.0, 0.0, 0.2],
                    [0.0, 0.3, 0.2],
                    [0.3, 0.0, 0.2],
                ]
            ),
            np.array(
                [
                    [4, 9, 3],
                    [2, 5, 6],
                    [7, 1, 0],
                ]
            ),
            10,
            np.array(
                [
                    [0.0, 0.0, 0.0, 0.2, 0.0, 0.0, 0.0, 0.0, 0.0, 0.0],
                    [0.0, 0.0, 0.0, 0.0, 0.0, 0.3, 0.0, 0.0, 0.0, 0.0],
                    [0.0, 0.0, 0.0, 0.0, 0.0, 0.0, 0.0, 0.3, 0.0, 0.0],
                ]
            ),
        )
    ],
)
def test_dnnc_build_result(scores, labels, n_classes, ground_truth):
    np.testing.assert_array_equal(x=build_result(scores, labels, n_classes), y=ground_truth)


<<<<<<< HEAD
    scores = np.array(
        [
            [0.0, 0.0, 0.2],
            [0.0, 0.3, 0.2],
            [0.3, 0.0, 0.2],
        ]
    )
    labels = np.array(
        [
            [4, 9, 3],
            [2, 5, 6],
            [7, 1, 0],
        ]
    )
    n_classes = 10
    ground_truth = np.array(
        [
            [0.0, 0.0, 0.0, 0.2, 0.0, 0.0, 0.0, 0.0, 0.0, 0.0],
            [0.0, 0.0, 0.0, 0.0, 0.0, 0.3, 0.0, 0.0, 0.0, 0.0],
            [0.0, 0.0, 0.0, 0.0, 0.0, 0.0, 0.0, 0.3, 0.0, 0.0],
        ]
    )
    np.testing.assert_array_equal(x=build_result(scores, labels, n_classes), y=ground_truth)
=======
@pytest.mark.parametrize(
    ["labels", "distances", "multilabel", "n_classes", "ground_truth"],
    [
        (
            np.array([[0, 2]]),
            np.array([[0.5, 0.3]]),
            False,
            3,
            [[0.75, 0, 0.85]]
        ),
        (
            np.array([[0, 2, 0, 2]]),
            np.array([[0.5, 0.3, 0.1, 0.5]]),
            False,
            3,
            [[0.95, 0, 0.85]]
        ),
        (
            np.array([
                [0, 2, 0, 2],
                [0, 2, 0, 2],
            ]),
            np.array([
                [0.5, 0.3, 0.1, 0.5],
                [0.5, 0.3, 0.1, 0.1],
            ]),
            False,
            3,
            [
                [0.95, 0, 0.85],
                [0.95, 0, 0.95],
            ]
        ),
        (
            np.array([
                [[1,0,0], [0,0,1]]
            ]),
            np.array([[0.5, 0.3]]),
            True,
            3,
            [
                [0.75, 0, 0.85],
            ]
        ),
        (
            np.array([
                [[1,0,1], [0,0,1]]
            ]),
            np.array([[0.5, 0.3]]),
            True,
            3,
            [
                [0.75, 0, 0.85],
            ]
        ),
        (
            np.array([
                [[1,0,0], [1,0,1]]
            ]),
            np.array([[0.5, 0.3]]),
            True,
            3,
            [
                [0.85, 0, 0.85],
            ]
        ),
    ]
)
def test_closest_weighting(labels, distances, multilabel, n_classes, ground_truth):
    np.testing.assert_array_equal(x=closest_weighting(labels, distances, multilabel, n_classes), y=ground_truth)
>>>>>>> d92a3156
<|MERGE_RESOLUTION|>--- conflicted
+++ resolved
@@ -5,58 +5,6 @@
 from autointent.modules.scoring.knn.weighting import closest_weighting
 import pytest
 
-<<<<<<< HEAD
-    # case 1
-    labels = np.array(
-        [
-            [1, 2, 1, 1, 2],
-            [1, 2, 1, 2, 2],
-            [0, 2, 1, 2, 2],
-        ]
-    )
-    n_classes = 3
-    ground_truth = np.array(
-        [
-            [0, 3, 2],
-            [0, 2, 3],
-            [1, 1, 3],
-        ]
-    )
-    weights = np.ones_like(labels)
-    np.testing.assert_array_equal(x=get_counts(labels, n_classes, weights), y=ground_truth)
-
-    # case 2
-    labels = np.array(
-        [
-            [1, 2, 1, 1, 2],
-        ]
-    )
-    n_classes = 3
-    ground_truth = np.array(
-        [
-            [0, 3, 2],
-        ]
-    )
-    weights = np.ones_like(labels)
-    np.testing.assert_array_equal(x=get_counts(labels, n_classes, weights), y=ground_truth)
-
-    # case 3
-    labels = np.array(
-        [
-            [0, 0, 0, 0, 0],
-            [2, 2, 2, 2, 2],
-            [1, 1, 1, 1, 1],
-        ]
-    )
-    n_classes = 3
-    ground_truth = np.array(
-        [
-            [5, 0, 0],
-            [0, 0, 5],
-            [0, 5, 0],
-        ]
-    )
-=======
 
 @pytest.mark.parametrize(
     "labels, n_classes, ground_truth",
@@ -111,45 +59,10 @@
     ],
 )
 def test_knn_get_counts(labels, n_classes, ground_truth):
->>>>>>> d92a3156
     weights = np.ones_like(labels)
     np.testing.assert_array_equal(x=get_counts(labels, n_classes, weights), y=ground_truth)
 
 
-<<<<<<< HEAD
-def test_scoring_get_topk():
-    import numpy as np
-    from autointent.modules.scoring.base import get_topk
-
-    # case 1
-    scores = np.array(
-        [
-            [0, 1, 2, 3, 4, 5],
-            [0, 1, 2, 3, 4, 5],
-            [0, 1, 2, 3, 4, 5],
-        ]
-    )
-    k = 1
-    ground_true = np.array([[5], [5], [5]])
-    np.testing.assert_array_equal(x=get_topk(scores, k=k), y=ground_true)
-
-    # case 2
-    k = 3
-    ground_true = np.array([[5, 4, 3], [5, 4, 3], [5, 4, 3]])
-    np.testing.assert_array_equal(x=get_topk(scores, k=k), y=ground_true)
-
-    # case 3
-    scores = np.array([[0, 1, 2, 3, 4, 5]])
-    k = 1
-    ground_true = np.array([[5]])
-    np.testing.assert_array_equal(x=get_topk(scores, k=k), y=ground_true)
-
-    # case 4
-    scores = np.array([[0, 1, 2, 3, 4, 5]])
-    k = 3
-    ground_true = np.array([[5, 4, 3]])
-    np.testing.assert_array_equal(x=get_topk(scores, k=k), y=ground_true)
-=======
 @pytest.mark.parametrize(
     "scores, k, ground_truth",
     [
@@ -182,7 +95,6 @@
 def test_scoring_get_topk(scores, k, ground_truth):
     np.testing.assert_array_equal(x=get_topk(scores, k=k), y=ground_truth)
 
->>>>>>> d92a3156
 
 @pytest.mark.parametrize(
     "scores, labels, n_classes, ground_truth",
@@ -217,99 +129,59 @@
     np.testing.assert_array_equal(x=build_result(scores, labels, n_classes), y=ground_truth)
 
 
-<<<<<<< HEAD
-    scores = np.array(
-        [
-            [0.0, 0.0, 0.2],
-            [0.0, 0.3, 0.2],
-            [0.3, 0.0, 0.2],
-        ]
-    )
-    labels = np.array(
-        [
-            [4, 9, 3],
-            [2, 5, 6],
-            [7, 1, 0],
-        ]
-    )
-    n_classes = 10
-    ground_truth = np.array(
-        [
-            [0.0, 0.0, 0.0, 0.2, 0.0, 0.0, 0.0, 0.0, 0.0, 0.0],
-            [0.0, 0.0, 0.0, 0.0, 0.0, 0.3, 0.0, 0.0, 0.0, 0.0],
-            [0.0, 0.0, 0.0, 0.0, 0.0, 0.0, 0.0, 0.3, 0.0, 0.0],
-        ]
-    )
-    np.testing.assert_array_equal(x=build_result(scores, labels, n_classes), y=ground_truth)
-=======
 @pytest.mark.parametrize(
     ["labels", "distances", "multilabel", "n_classes", "ground_truth"],
     [
+        (np.array([[0, 2]]), np.array([[0.5, 0.3]]), False, 3, [[0.75, 0, 0.85]]),
+        (np.array([[0, 2, 0, 2]]), np.array([[0.5, 0.3, 0.1, 0.5]]), False, 3, [[0.95, 0, 0.85]]),
         (
-            np.array([[0, 2]]),
-            np.array([[0.5, 0.3]]),
-            False,
-            3,
-            [[0.75, 0, 0.85]]
-        ),
-        (
-            np.array([[0, 2, 0, 2]]),
-            np.array([[0.5, 0.3, 0.1, 0.5]]),
-            False,
-            3,
-            [[0.95, 0, 0.85]]
-        ),
-        (
-            np.array([
-                [0, 2, 0, 2],
-                [0, 2, 0, 2],
-            ]),
-            np.array([
-                [0.5, 0.3, 0.1, 0.5],
-                [0.5, 0.3, 0.1, 0.1],
-            ]),
+            np.array(
+                [
+                    [0, 2, 0, 2],
+                    [0, 2, 0, 2],
+                ]
+            ),
+            np.array(
+                [
+                    [0.5, 0.3, 0.1, 0.5],
+                    [0.5, 0.3, 0.1, 0.1],
+                ]
+            ),
             False,
             3,
             [
                 [0.95, 0, 0.85],
                 [0.95, 0, 0.95],
-            ]
+            ],
         ),
         (
-            np.array([
-                [[1,0,0], [0,0,1]]
-            ]),
+            np.array([[[1, 0, 0], [0, 0, 1]]]),
             np.array([[0.5, 0.3]]),
             True,
             3,
             [
                 [0.75, 0, 0.85],
-            ]
+            ],
         ),
         (
-            np.array([
-                [[1,0,1], [0,0,1]]
-            ]),
+            np.array([[[1, 0, 1], [0, 0, 1]]]),
             np.array([[0.5, 0.3]]),
             True,
             3,
             [
                 [0.75, 0, 0.85],
-            ]
+            ],
         ),
         (
-            np.array([
-                [[1,0,0], [1,0,1]]
-            ]),
+            np.array([[[1, 0, 0], [1, 0, 1]]]),
             np.array([[0.5, 0.3]]),
             True,
             3,
             [
                 [0.85, 0, 0.85],
-            ]
+            ],
         ),
-    ]
+    ],
 )
 def test_closest_weighting(labels, distances, multilabel, n_classes, ground_truth):
-    np.testing.assert_array_equal(x=closest_weighting(labels, distances, multilabel, n_classes), y=ground_truth)
->>>>>>> d92a3156
+    np.testing.assert_array_equal(x=closest_weighting(labels, distances, multilabel, n_classes), y=ground_truth)